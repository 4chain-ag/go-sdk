package transaction

import (
	"bytes"
	"encoding/binary"
	"encoding/hex"
	"fmt"

	"github.com/bsv-blockchain/go-sdk/chainhash"
	"github.com/bsv-blockchain/go-sdk/transaction/chaintracker"
	"github.com/bsv-blockchain/go-sdk/util"
)

// Beef is a set of Transactions and their MerklePaths.
// Each Transaction can be RawTx, RawTxAndBumpIndex, or TxIDOnly.
// It's useful when transporting multiple transactions all at once.
// Txid only can be used in the case that the recipient already has that tx.
type Beef struct {
	Version      uint32
	BUMPs        []*MerklePath
	Transactions map[string]*BeefTx
}

func NewBeef() *Beef {
	return &Beef{
		Version:      BEEF_V2,
		BUMPs:        []*MerklePath{},
		Transactions: make(map[string]*BeefTx),
	}
}

const BEEF_V1 = uint32(4022206465)     // BRC-64
const BEEF_V2 = uint32(4022206466)     // BRC-96
const ATOMIC_BEEF = uint32(0x01010101) // BRC-95

func (t *Transaction) FromBEEF(beef []byte) error {
	tx, err := NewTransactionFromBEEF(beef)
	if err != nil {
		return fmt.Errorf("failed to parse BEEF bytes: %w", err)
	}
	*t = *tx
	return nil
}

func NewBeefV1() *Beef {
	return newEmptyBeef(BEEF_V1)
}

func NewBeefV2() *Beef {
	return newEmptyBeef(BEEF_V2)
}

func newEmptyBeef(version uint32) *Beef {
	return &Beef{
		Version:      version,
		BUMPs:        []*MerklePath{},
		Transactions: make(map[string]*BeefTx),
	}
}

func readBeefTx(reader *bytes.Reader, BUMPs []*MerklePath) (*map[string]*BeefTx, error) {
	var numberOfTransactions util.VarInt
	_, err := numberOfTransactions.ReadFrom(reader)
	if err != nil {
		return nil, err
	}

	txs := make(map[string]*BeefTx, 0)
	for i := 0; i < int(numberOfTransactions); i++ {
		formatByte, err := reader.ReadByte()
		if err != nil {
			return nil, err
		}
		var beefTx BeefTx
		beefTx.DataFormat = DataFormat(formatByte)
		beefTx.Transaction = &Transaction{}

		if beefTx.DataFormat > TxIDOnly {
			return nil, fmt.Errorf("invalid data format: %d", formatByte)
		}

		if beefTx.DataFormat == TxIDOnly {
			var txid chainhash.Hash
			_, err = reader.Read(txid[:])
			beefTx.KnownTxID = &txid
			if err != nil {
				return nil, err
			}
			txs[txid.String()] = &beefTx
		} else {
			bump := beefTx.DataFormat == RawTxAndBumpIndex
			// read the index of the bump
			var bumpIndex util.VarInt
			if bump {
				_, err := bumpIndex.ReadFrom(reader)
				if err != nil {
					return nil, err
				}
				beefTx.BumpIndex = int(bumpIndex)
			}
			// read the transaction data
			_, err = beefTx.Transaction.ReadFrom(reader)
			if err != nil {
				return nil, err
			}
			// attach the bump
			if bump {
				beefTx.Transaction.MerklePath = BUMPs[int(bumpIndex)]
			}

			for _, input := range beefTx.Transaction.Inputs {
				sourceTxid := input.SourceTXID.String()
				if sourceObj, ok := txs[sourceTxid]; ok {
					input.SourceTransaction = sourceObj.Transaction
<<<<<<< HEAD
					// TODO: Need to update logic to match ts-sdk
					// } else if beefTx.Transaction.MerklePath == nil && beefTx.KnownTxID == nil {
					// return nil, fmt.Errorf("reference to unknown txid in bump: %s", sourceTxid)
=======
>>>>>>> 39199718
				}
			}

			txs[beefTx.Transaction.TxID().String()] = &beefTx
		}

	}

	return &txs, nil
}

func NewBeefFromBytes(beef []byte) (*Beef, error) {
	var reader *bytes.Reader
	if binary.LittleEndian.Uint32(beef[:4]) == ATOMIC_BEEF {
		reader = bytes.NewReader(beef[36:])
	} else {
		reader = bytes.NewReader(beef)
	}
	version, err := readVersion(reader)
	if err != nil {
		return nil, err
	}

	if version == BEEF_V1 {
		BUMPs, err := readBUMPs(reader)
		if err != nil {
			return nil, err
		}

		txs, _, err := readAllTransactions(reader, BUMPs)
		if err != nil {
			return nil, err
		}

		// run through the txs map and convert to BeefTx
		beefTxs := make(map[string]*BeefTx, len(txs))
		for _, tx := range txs {
			if tx.MerklePath != nil {
				// find which bump index this tx is in
				idx := -1
				for i, bump := range BUMPs {
					for _, leaf := range bump.Path[0] {
						if leaf.Hash != nil && tx.TxID().Equal(*leaf.Hash) {
							idx = i
						}
					}
				}
				beefTxs[tx.TxID().String()] = &BeefTx{
					DataFormat:  RawTxAndBumpIndex,
					Transaction: tx,
					BumpIndex:   idx,
				}
			} else {
				beefTxs[tx.TxID().String()] = &BeefTx{
					DataFormat:  RawTx,
					Transaction: tx,
				}
			}
		}

		return &Beef{
			Version:      version,
			BUMPs:        BUMPs,
			Transactions: beefTxs,
		}, nil
	}

	BUMPs, err := readBUMPs(reader)
	if err != nil {
		return nil, err
	}

	txs, err := readBeefTx(reader, BUMPs)
	if err != nil {
		return nil, err
	}

	return &Beef{
		Version:      version,
		BUMPs:        BUMPs,
		Transactions: *txs,
	}, nil
}

func NewBeefFromAtomicBytes(beef []byte) (*Beef, *chainhash.Hash, error) {
	if len(beef) < 36 {
		return nil, nil, fmt.Errorf("provided atomic BEEF length (%d) is too short", len(beef))
	} else if version := binary.LittleEndian.Uint32(beef[:4]); version != ATOMIC_BEEF {
		return nil, nil, fmt.Errorf("version %d is not atomic BEEF", version)
	} else if txid, err := chainhash.NewHash(beef[4:36]); err != nil {
		return nil, nil, fmt.Errorf("invalid txid: %w", err)
	} else if b, err := NewBeefFromBytes(beef[36:]); err != nil {
		return nil, nil, fmt.Errorf("invalid BEEF: %w", err)
	} else {
		return b, txid, nil
	}
}

func ParseBeef(beefBytes []byte) (*Beef, *Transaction, *chainhash.Hash, error) {
	if len(beefBytes) < 4 {
		return nil, nil, nil, fmt.Errorf("invalid-version")
	}
	version := binary.LittleEndian.Uint32(beefBytes[:4])
	switch version {
	case ATOMIC_BEEF:
		if len(beefBytes) < 36 {
			return nil, nil, nil, fmt.Errorf("invalid-atomic-beef")
		}
		if txid, err := chainhash.NewHash(beefBytes[4:36]); err != nil {
			return nil, nil, nil, fmt.Errorf("invalid txid: %w", err)
		} else if b, err := NewBeefFromBytes(beefBytes[36:]); err != nil {
			return nil, nil, nil, fmt.Errorf("invalid BEEF: %w", err)
		} else {
			return b, b.FindTransaction(txid.String()), txid, nil
		}
	case BEEF_V1:
		if tx, err := NewTransactionFromBEEF(beefBytes); err != nil {
			return nil, nil, nil, err
		} else if b, err := NewBeefFromTransaction(tx); err != nil {
			return nil, nil, nil, err
		} else {
			return b, tx, tx.TxID(), nil
		}
	case BEEF_V2:
		if beef, err := NewBeefFromBytes(beefBytes); err != nil {
			return nil, nil, nil, err
		} else {
			return beef, nil, nil, nil
		}
	default:
		return nil, nil, nil, fmt.Errorf("invalid-atomic-beef")
	}
}

func NewBeefFromTransaction(t *Transaction) (*Beef, error) {
	if t == nil {
		return nil, fmt.Errorf("transaction is nil")
	}
	beef := NewBeefV2()
	bumpMap := map[uint32]int{}
	txns := map[string]*Transaction{t.TxID().String(): t}
	ancestors, err := t.collectAncestors(txns, false)
	if err != nil {
		return nil, err
	}
	for _, txid := range ancestors {
		tx := txns[txid]
		if tx.MerklePath == nil {
			continue
		}
		if bumpIdx, ok := bumpMap[tx.MerklePath.BlockHeight]; !ok {
			bumpMap[tx.MerklePath.BlockHeight] = len(beef.BUMPs)
			beef.BUMPs = append(beef.BUMPs, tx.MerklePath)
		} else {
			err = beef.BUMPs[bumpIdx].Combine(tx.MerklePath)
			if err != nil {
				return nil, err
			}
		}
	}
	for _, txid := range ancestors {
		tx := txns[txid]
		beefTx := &BeefTx{
			Transaction: tx,
		}
		if tx.MerklePath != nil {
			beefTx.DataFormat = RawTxAndBumpIndex
			beefTx.BumpIndex = bumpMap[tx.MerklePath.BlockHeight]
		} else {
			beefTx.DataFormat = RawTx
		}
		beef.Transactions[txid] = beefTx
	}
	return beef, nil
}

func readVersion(reader *bytes.Reader) (uint32, error) {
	var version uint32
	err := binary.Read(reader, binary.LittleEndian, &version)
	if err != nil {
		return 0, err
	}
	if version != BEEF_V1 && version != BEEF_V2 {
		return 0, fmt.Errorf("invalid BEEF version. expected %d or %d, received %d", BEEF_V1, BEEF_V2, version)
	}
	return version, nil
}

func readBUMPs(reader *bytes.Reader) ([]*MerklePath, error) {
	var numberOfBUMPs util.VarInt
	_, err := numberOfBUMPs.ReadFrom(reader)
	if err != nil {
		return nil, err
	}

	BUMPs := make([]*MerklePath, numberOfBUMPs)
	for i := 0; i < int(numberOfBUMPs); i++ {
		BUMPs[i], err = NewMerklePathFromReader(reader)
		if err != nil {
			return nil, err
		}
	}
	return BUMPs, nil
}

func readTransactionsGetLast(reader *bytes.Reader, BUMPs []*MerklePath) (*Transaction, error) {
	_, tx, err := readAllTransactions(reader, BUMPs)
	if err != nil {
		return nil, err
	}
	return tx, nil
}

func readAllTransactions(reader *bytes.Reader, BUMPs []*MerklePath) (map[string]*Transaction, *Transaction, error) {
	var numberOfTransactions util.VarInt
	_, err := numberOfTransactions.ReadFrom(reader)
	if err != nil {
		return nil, nil, err
	}

	transactions := make(map[string]*Transaction, 0)
	var tx *Transaction
	for i := 0; i < int(numberOfTransactions); i++ {
		tx = &Transaction{}
		_, err = tx.ReadFrom(reader)
		if err != nil {
			return nil, nil, err
		}
		txid := tx.TxID()
		hasBump := make([]byte, 1)
		_, err = reader.Read(hasBump)
		if err != nil {
			return nil, nil, err
		}
		if hasBump[0] != 0 {
			var pathIndex util.VarInt
			_, err = pathIndex.ReadFrom(reader)
			if err != nil {
				return nil, nil, err
			}
			tx.MerklePath = BUMPs[int(pathIndex)]
		}
		for _, input := range tx.Inputs {
			sourceTxid := input.SourceTXID.String()
			if sourceObj, ok := transactions[sourceTxid]; ok {
				input.SourceTransaction = sourceObj
			} else if tx.MerklePath == nil {
				panic(fmt.Sprintf(
					"There is no Merkle Path or Source Transaction for outpoint: %s, %d",
					sourceTxid,
					input.SourceTxOutIndex,
				))
			}
		}
		transactions[txid.String()] = tx
	}

	return transactions, tx, nil
}

func NewTransactionFromBEEFHex(beefHex string) (*Transaction, error) {
	if beef, err := hex.DecodeString(beefHex); err != nil {
		return nil, err
	} else {
		return NewTransactionFromBEEF(beef)
	}
}

func (t *Transaction) BEEF() ([]byte, error) {
	b := new(bytes.Buffer)
	err := binary.Write(b, binary.LittleEndian, BEEF_V1)
	if err != nil {
		return nil, err
	}
	bumps := []*MerklePath{}
	bumpMap := map[uint32]int{}
	txns := map[string]*Transaction{t.TxID().String(): t}
	ancestors, err := t.collectAncestors(txns, false)
	if err != nil {
		return nil, err
	}
	for _, txid := range ancestors {
		tx := txns[txid]
		if tx.MerklePath == nil {
			continue
		}
		if _, ok := bumpMap[tx.MerklePath.BlockHeight]; !ok {
			bumpMap[tx.MerklePath.BlockHeight] = len(bumps)
			bumps = append(bumps, tx.MerklePath)
		} else {
			err := bumps[bumpMap[tx.MerklePath.BlockHeight]].Combine(tx.MerklePath)
			if err != nil {
				return nil, err
			}
		}
	}

	b.Write(util.VarInt(len(bumps)).Bytes())
	for _, bump := range bumps {
		b.Write(bump.Bytes())
	}
	b.Write(util.VarInt(len(txns)).Bytes())
	for _, txid := range ancestors {
		tx := txns[txid]
		b.Write(tx.Bytes())
		if tx.MerklePath != nil {
			b.Write([]byte{1})
			b.Write(util.VarInt(bumpMap[tx.MerklePath.BlockHeight]).Bytes())
		} else {
			b.Write([]byte{0})
		}
	}
	return b.Bytes(), nil
}

func (t *Transaction) BEEFHex() (string, error) {
	if beef, err := t.BEEF(); err != nil {
		return "", err
	} else {
		return hex.EncodeToString(beef), nil
	}
}

func (t *Transaction) collectAncestors(txns map[string]*Transaction, allowPartial bool) ([]string, error) {
	txid := t.TxID().String()
	if t.MerklePath != nil {
		return []string{txid}, nil
	}
	ancestors := make([]string, 0)
	for _, input := range t.Inputs {
		if input.SourceTransaction == nil {
			if allowPartial {
				continue
			} else {
				return nil, fmt.Errorf("missing previous transaction for %s", t.TxID())
			}
		}
		sourceTxid := input.SourceTXID.String()
		txns[sourceTxid] = input.SourceTransaction
		if grands, err := input.SourceTransaction.collectAncestors(txns, allowPartial); err != nil {
			return nil, err
		} else {
			ancestors = append(grands, ancestors...)
		}
	}
	ancestors = append(ancestors, txid)

	found := make(map[string]struct{})
	results := make([]string, 0, len(ancestors))
	for _, ancestor := range ancestors {
		if _, ok := found[ancestor]; !ok {
			results = append(results, ancestor)
			found[ancestor] = struct{}{}
		}
	}

	return results, nil
}

func (b *Beef) FindBump(txid string) *MerklePath {
	idHash, _ := chainhash.NewHashFromHex(txid)
	if idHash == nil {
		return nil
	}
	for _, bump := range b.BUMPs {
		for _, leaf := range bump.Path[0] {
			if leaf.Hash != nil && leaf.Hash.Equal(*idHash) {
				return bump
			}
		}
	}
	return nil
}

func (b *Beef) FindTransaction(txid string) *Transaction {
	if beefTx := b.findTxid(txid); beefTx != nil {
		return beefTx.Transaction
	}
	return nil
}

func (b *Beef) FindTransactionForSigning(txid string) *Transaction {
	beefTx := b.findTxid(txid)
	if beefTx == nil {
		return nil
	}

	for _, input := range beefTx.Transaction.Inputs {
		if input.SourceTransaction == nil {
			itx := b.findTxid(input.SourceTXID.String())
			if itx != nil {
				input.SourceTransaction = itx.Transaction
			}
		}
	}

	return beefTx.Transaction
}

func (b *Beef) FindAtomicTransaction(txid string) *Transaction {
	beefTx := b.findTxid(txid)
	if beefTx == nil {
		return nil
	}

	var addInputProof func(beef *Beef, tx *Transaction)
	addInputProof = func(beef *Beef, tx *Transaction) {
		mp := beef.FindBump(tx.TxID().String())
		if mp != nil {
			tx.MerklePath = mp
		} else {
			for _, input := range tx.Inputs {
				if input.SourceTransaction == nil {
					itx := beef.findTxid(input.SourceTXID.String())
					if itx != nil {
						input.SourceTransaction = itx.Transaction
					}
				}
				if input.SourceTransaction != nil {
					mp := beef.FindBump(input.SourceTransaction.TxID().String())
					if mp != nil {
						input.SourceTransaction.MerklePath = mp
					} else {
						addInputProof(beef, input.SourceTransaction)
					}
				}
			}
		}
	}

	addInputProof(b, beefTx.Transaction)

	return beefTx.Transaction
}

func (b *Beef) MergeBump(bump *MerklePath) int {
	var bumpIndex *int
	// If this proof is identical to another one previously added, we use that first.
	// Otherwise, we try to merge it with proofs from the same block.
	for i, existingBump := range b.BUMPs {
		if existingBump == bump { // Literally the same
			return i
		}
		if existingBump.BlockHeight == bump.BlockHeight {
			// Probably the same...
			rootA, err := existingBump.ComputeRoot(nil)
			if err != nil {
				return -1
			}
			rootB, err := bump.ComputeRoot(nil)
			if err != nil {
				return -1
			}
			if rootA == rootB {
				// Definitely the same... combine them to save space
				_ = existingBump.Combine(bump)
				bumpIndex = &i
				break
			}
		}
	}

	// if the proof is not yet added, add a new path.
	if bumpIndex == nil {
		newIndex := len(b.BUMPs)
		b.BUMPs = append(b.BUMPs, bump)
		bumpIndex = &newIndex
	}

	// review if any transactions are proven by this bump
	for _, tx := range b.Transactions {
		txid := tx.Transaction.TxID()
		if tx.Transaction.MerklePath == nil {
			for _, node := range b.BUMPs[*bumpIndex].Path[0] {
				if node.Hash != nil && node.Hash.Equal(*txid) {
					tx.Transaction.MerklePath = b.BUMPs[*bumpIndex]
					break
				}
			}
		}
	}

	return *bumpIndex
}

func (b *Beef) findTxid(txid string) *BeefTx {
	if tx, ok := b.Transactions[txid]; ok {
		return tx
	}
	return nil
}

func (b *Beef) MakeTxidOnly(txid string) *BeefTx {
	tx, ok := b.Transactions[txid]
	if !ok {
		return nil
	}
	if tx.DataFormat == TxIDOnly {
		return tx
	}
	if knownTxID, err := chainhash.NewHashFromHex(txid); err != nil {
		return nil
	} else {
		tx = &BeefTx{
			DataFormat: TxIDOnly,
			KnownTxID:  knownTxID,
		}
		b.Transactions[txid] = tx
		return tx
	}
}

func (b *Beef) MergeRawTx(rawTx []byte, bumpIndex *int) (*BeefTx, error) {
	tx := &Transaction{}
	reader := bytes.NewReader(rawTx)
	_, err := tx.ReadFrom(reader)
	if err != nil {
		return nil, err
	}

	txid := tx.TxID().String()
	b.RemoveExistingTxid(txid)

	beefTx := &BeefTx{
		DataFormat:  RawTx,
		Transaction: tx,
	}

	if bumpIndex != nil {
		if *bumpIndex < 0 || *bumpIndex >= len(b.BUMPs) {
			return nil, fmt.Errorf("invalid bump index")
		}
		beefTx.Transaction.MerklePath = b.BUMPs[*bumpIndex]
		beefTx.DataFormat = RawTxAndBumpIndex
	}

	b.Transactions[txid] = beefTx
	b.tryToValidateBumpIndex(beefTx)

	return beefTx, nil
}

// RemoveExistingTxid removes an existing transaction from the BEEF, given its TXID
func (b *Beef) RemoveExistingTxid(txid string) {
	delete(b.Transactions, txid)
}

func (b *Beef) tryToValidateBumpIndex(tx *BeefTx) {
	if tx.DataFormat == TxIDOnly || tx.Transaction == nil || tx.Transaction.MerklePath == nil {
		return
	}
	txid := tx.Transaction.TxID()
	for _, node := range tx.Transaction.MerklePath.Path[0] {
		if node.Hash != nil && node.Hash.Equal(*txid) {
			return
		}
	}
	tx.Transaction.MerklePath = nil
}

func (b *Beef) MergeTransaction(tx *Transaction) (*BeefTx, error) {
	txid := tx.TxID().String()
	b.RemoveExistingTxid(txid)

	var bumpIndex *int
	if tx.MerklePath != nil {
		index := b.MergeBump(tx.MerklePath)
		bumpIndex = &index
	}

	newTx := &BeefTx{
		DataFormat:  RawTx,
		Transaction: tx,
	}
	if bumpIndex != nil {
		newTx.DataFormat = RawTxAndBumpIndex
		newTx.BumpIndex = *bumpIndex
	}

	b.Transactions[txid] = newTx
	b.tryToValidateBumpIndex(newTx)

	if bumpIndex == nil {
		for _, input := range tx.Inputs {
			if input.SourceTransaction != nil {
				if _, err := b.MergeTransaction(input.SourceTransaction); err != nil {
					return nil, err
				}
			}
		}
	}

	return newTx, nil
}

func (b *Beef) MergeTxidOnly(txid string) *BeefTx {
	tx := b.findTxid(txid)
	if tx == nil {
		knownTxID, err := chainhash.NewHashFromHex(txid)
		if err != nil {
			return nil
		}
		tx = &BeefTx{
			DataFormat: TxIDOnly,
			KnownTxID:  knownTxID,
		}
		b.Transactions[txid] = tx
		b.tryToValidateBumpIndex(tx)
	}
	return tx
}

func (b *Beef) MergeBeefTx(btx *BeefTx) (*BeefTx, error) {
	if btx == nil || btx.Transaction == nil {
		return nil, fmt.Errorf("nil transaction")
	}
	beefTx := b.findTxid(btx.Transaction.TxID().String())
	if btx.DataFormat == TxIDOnly && beefTx == nil {
		beefTx = b.MergeTxidOnly(btx.KnownTxID.String())
	} else if btx.Transaction != nil && (beefTx == nil || beefTx.DataFormat == TxIDOnly) {
		var err error
		beefTx, err = b.MergeTransaction(btx.Transaction)
		if err != nil {
			return nil, err
		}
	}
	return beefTx, nil
}

func (b *Beef) MergeBeefBytes(beef []byte) error {
	otherBeef, err := NewBeefFromBytes(beef)
	if err != nil {
		return err
	}
	return b.MergeBeef(otherBeef)
}

func (b *Beef) MergeBeef(otherBeef *Beef) error {
	for _, bump := range otherBeef.BUMPs {
		b.MergeBump(bump)
	}

	for _, tx := range otherBeef.Transactions {
		if _, err := b.MergeBeefTx(tx); err != nil {
			return err
		}
	}

	return nil
}

type verifyResult struct {
	valid bool
	roots map[uint32]string
}

func (b *Beef) IsValid(allowTxidOnly bool) bool {
	r := b.verifyValid(allowTxidOnly)
	return r.valid
}

func (b *Beef) Verify(chainTracker chaintracker.ChainTracker, allowTxidOnly bool) (bool, error) {
	r := b.verifyValid(allowTxidOnly)
	if !r.valid {
		return false, nil
	}
	for height, root := range r.roots {
		h, err := chainhash.NewHashFromHex(root)
		if err != nil {
			return false, err
		}
		ok, err := chainTracker.IsValidRootForHeight(h, height)
		if err != nil || !ok {
			return false, err
		}
	}
	return true, nil
}

// SortTxs sorts the transactions in the BEEF by dependency order.
func (b *Beef) SortTxs() struct {
	MissingInputs     []string
	NotValid          []string
	Valid             []string
	WithMissingInputs []string
	TxidOnly          []string
} {
	type sortResult struct {
		MissingInputs     []string
		NotValid          []string
		Valid             []string
		WithMissingInputs []string
		TxidOnly          []string
	}

	res := sortResult{}

	// Collect all transactions into a slice for sorting and keep track of which txid is valid
	allTxs := make([]*BeefTx, 0, len(b.Transactions))
	validTxids := map[string]bool{}
	missing := map[string]bool{}

	for txid, beefTx := range b.Transactions {
		allTxs = append(allTxs, beefTx)
		// Mark transactions with proof or no inputs as valid
		if beefTx.Transaction != nil && beefTx.Transaction.MerklePath != nil {
			validTxids[txid] = true
		} else if beefTx.DataFormat == TxIDOnly && beefTx.KnownTxID != nil {
			res.TxidOnly = append(res.TxidOnly, txid)
			validTxids[txid] = true
		}
	}

	// Separate transactions that have at least one missing input
	queue := make([]*BeefTx, 0)
	for _, beefTx := range allTxs {
		if beefTx.Transaction != nil {
			hasMissing := false
			for _, in := range beefTx.Transaction.Inputs {
				if !validTxids[in.SourceTXID.String()] && b.findTxid(in.SourceTXID.String()) == nil {
					missing[in.SourceTXID.String()] = true
					hasMissing = true
				}
			}
			if hasMissing {
				res.WithMissingInputs = append(res.WithMissingInputs, beefTx.Transaction.TxID().String())
			} else {
				queue = append(queue, beefTx)
			}
		}
	}

	// Try to validate any transactions whose inputs are now known
	oldLen := -1
	for oldLen != len(queue) {
		oldLen = len(queue)
		newQueue := make([]*BeefTx, 0, len(queue))
		for _, beefTx := range queue {
			if beefTx.Transaction != nil {
				allInputsValid := true
				for _, in := range beefTx.Transaction.Inputs {
					if !validTxids[in.SourceTXID.String()] {
						allInputsValid = false
						break
					}
				}
				if allInputsValid {
					validTxids[beefTx.Transaction.TxID().String()] = true
					res.Valid = append(res.Valid, beefTx.Transaction.TxID().String())
				} else {
					newQueue = append(newQueue, beefTx)
				}
			}
		}
		queue = newQueue
	}

	// Now, whatever is left in queue is not valid
	for _, beefTx := range queue {
		if beefTx.Transaction != nil {
			res.NotValid = append(res.NotValid, beefTx.Transaction.TxID().String())
		}
	}

	for k := range missing {
		res.MissingInputs = append(res.MissingInputs, k)
	}
	return struct {
		MissingInputs     []string
		NotValid          []string
		Valid             []string
		WithMissingInputs []string
		TxidOnly          []string
	}(res)
}

func (b *Beef) verifyValid(allowTxidOnly bool) verifyResult {
	r := verifyResult{valid: false, roots: map[uint32]string{}}
	b.SortTxs() // Assume this sorts transactions in dependency order

	txids := make(map[string]bool)
	for _, tx := range b.Transactions {
		if tx.DataFormat == TxIDOnly {
			if !allowTxidOnly {
				return r
			}
			txids[tx.KnownTxID.String()] = true
		}
	}

	confirmComputedRoot := func(mp *MerklePath, txid string) bool {
		h, err := chainhash.NewHashFromHex(txid)
		if err != nil {
			return false
		}
		root, err := mp.ComputeRoot(h)
		if err != nil {
			return false
		}
		if existing, ok := r.roots[mp.BlockHeight]; ok && existing != root.String() {
			return false
		}
		r.roots[mp.BlockHeight] = root.String()
		return true
	}

	for _, mp := range b.BUMPs {
		for _, n := range mp.Path[0] {
			if n.Txid != nil && n.Hash != nil {
				if !confirmComputedRoot(mp, n.Hash.String()) {
					return r
				}
				txids[n.Hash.String()] = true
			}
		}
	}

	for txid, beefTx := range b.Transactions {
		if beefTx.DataFormat != TxIDOnly {
			for _, in := range beefTx.Transaction.Inputs {
				if !txids[in.SourceTXID.String()] {
					return r
				}
			}
		}
		txids[txid] = true
	}

	r.valid = true
	return r
}

// ToLogString returns a summary of `Beef` contents as multi-line string for debugging purposes.
func (b *Beef) ToLogString() string {
	var log string
	log += fmt.Sprintf(
		"BEEF with %d BUMPs and %d Transactions, isValid %t\n", len(b.BUMPs),
		len(b.Transactions),
		b.IsValid(true),
	)
	for i, bump := range b.BUMPs {
		log += fmt.Sprintf("  BUMP %d\n    block: %d\n    txids: [\n", i, bump.BlockHeight)
		for _, node := range bump.Path[0] {
			if node.Txid != nil {
				log += fmt.Sprintf("      '%s',\n", node.Hash.String())
			}
		}
		log += "    ]\n"
	}

txLoop:
	for i, tx := range b.Transactions {
		switch tx.DataFormat {
		case RawTx:
			log += fmt.Sprintf("  TX %s\n    txid: %s\n", i, tx.Transaction.TxID().String())
			log += fmt.Sprintf("    rawTx length=%d\n", len(tx.Transaction.Bytes()))
		case RawTxAndBumpIndex:
			log += fmt.Sprintf("  TX %s\n    txid: %s\n", i, tx.Transaction.TxID().String())
			log += fmt.Sprintf("    bumpIndex: %d\n", tx.Transaction.MerklePath.BlockHeight)
			log += fmt.Sprintf("    rawTx length=%d\n", len(tx.Transaction.Bytes()))
		case TxIDOnly:
			log += fmt.Sprintf("  TX %s\n    txid: %s\n", i, tx.KnownTxID.String())
			log += "    txidOnly\n"
			continue txLoop
		}

		if len(tx.Transaction.Inputs) > 0 {
			log += "    inputs: [\n"
			for _, input := range tx.Transaction.Inputs {
				log += fmt.Sprintf("      '%s',\n", input.SourceTXID.String())
			}
			log += fmt.Sprintf("    rawTx length=%d\n", len(tx.Transaction.Bytes()))
			if len(tx.Transaction.Inputs) > 0 {
				log += "    inputs: [\n"
				for _, input := range tx.Transaction.Inputs {
					log += fmt.Sprintf("      '%s',\n", input.SourceTXID.String())
				}
				log += "    ]\n"
			}
		}
	}
	return log
}

func (b *Beef) Clone() *Beef {
	c := &Beef{
		Version:      b.Version,
		BUMPs:        append([]*MerklePath(nil), b.BUMPs...),
		Transactions: make(map[string]*BeefTx, len(b.Transactions)),
	}
	for k, v := range b.Transactions {
		c.Transactions[k] = v
	}
	return c
}

func (b *Beef) TrimknownTxIDs(knownTxIDs []string) {
	knownTxIDSet := make(map[string]struct{}, len(knownTxIDs))
	for _, txid := range knownTxIDs {
		knownTxIDSet[txid] = struct{}{}
	}

	for txid, tx := range b.Transactions {
		if tx.DataFormat == TxIDOnly {
			if _, ok := knownTxIDSet[txid]; ok {
				delete(b.Transactions, txid)
			}
		}
	}
	// TODO: bumps could be trimmed to eliminate unreferenced proofs.
}

func (b *Beef) GetValidTxids() []string {
	r := b.SortTxs()
	return r.Valid
}

// AddComputedLeaves adds leaves that can be computed from row zero to the BUMP MerklePaths.
func (b *Beef) AddComputedLeaves() {
	for _, bump := range b.BUMPs {
		for row := 1; row < len(bump.Path); row++ {
			for _, leafL := range bump.Path[row-1] {
				if leafL.Hash != nil && (leafL.Offset&1) == 0 {
					leafR := findLeafByOffset(bump.Path[row-1], leafL.Offset+1)
					offsetOnRow := leafL.Offset >> 1
					if leafR != nil && leafR.Hash != nil && findLeafByOffset(bump.Path[row], offsetOnRow) == nil {
						bump.Path[row] = append(bump.Path[row], &PathElement{
							Offset: offsetOnRow,
							Hash:   MerkleTreeParent(leafL.Hash, leafR.Hash),
						})
					}
				}
			}
		}
	}
}

func findLeafByOffset(leaves []*PathElement, offset uint64) *PathElement {
	for _, leaf := range leaves {
		if leaf.Offset == offset {
			return leaf
		}
	}
	return nil
}

// Bytes returns the BEEF BRC-96 as a byte slice.
func (b *Beef) Bytes() ([]byte, error) {
	// version
	beef := make([]byte, 0)
	beef = append(beef, util.LittleEndianBytes(b.Version, 4)...)

	// bumps
	beef = append(beef, util.VarInt(len(b.BUMPs)).Bytes()...)
	for _, bump := range b.BUMPs {
		beef = append(beef, bump.Bytes()...)
	}

	// transactions / txids
	beef = append(beef, util.VarInt(len(b.Transactions)).Bytes()...)
	txs := make(map[string]struct{}, len(b.Transactions))
	var appendTx func(tx *BeefTx) error
	appendTx = func(tx *BeefTx) error {
		var txid string
		if tx.DataFormat == TxIDOnly {
			if tx.KnownTxID == nil {
				return fmt.Errorf("txid is nil")
			}
			txid = tx.KnownTxID.String()
		} else if tx.Transaction == nil {
			return fmt.Errorf("transaction is nil")
		} else {
			txid = tx.Transaction.TxID().String()
		}
		if _, ok := txs[txid]; ok {
			return nil
		}
		if tx.DataFormat == TxIDOnly {
			beef = append(beef, byte(tx.DataFormat))
			beef = append(beef, tx.KnownTxID[:]...)
		} else {
			for _, txin := range tx.Transaction.Inputs {
				if parentTx := b.findTxid(txin.SourceTXID.String()); parentTx != nil {
					if err := appendTx(parentTx); err != nil {
						return err
					}
				}
			}
			beef = append(beef, byte(tx.DataFormat))
			if tx.DataFormat == RawTxAndBumpIndex {
				beef = append(beef, util.VarInt(tx.BumpIndex).Bytes()...)
			}
			beef = append(beef, tx.Transaction.Bytes()...)
		}
		txs[txid] = struct{}{}
		return nil
	}
	for _, tx := range b.Transactions {
		if err := appendTx(tx); err != nil {
			return nil, err
		}
	}

	return beef, nil
}

func (b *Beef) AtomicBytes(txid *chainhash.Hash) ([]byte, error) {
	beef, err := b.Bytes()
	if err != nil {
		return nil, err
	}
	result := make([]byte, 0, 4+chainhash.HashSize+len(beef))
	result = append(result, util.LittleEndianBytes(ATOMIC_BEEF, 4)...)
	result = append(result, txid[:]...)
	result = append(result, beef...)

	return result, nil
}

func (b *Beef) TxidOnly() (*Beef, error) {
	c := &Beef{
		Version:      b.Version,
		BUMPs:        append([]*MerklePath(nil), b.BUMPs...),
		Transactions: make(map[string]*BeefTx, len(b.Transactions)),
	}
	for i, tx := range b.Transactions {
		idOnly := &BeefTx{
			DataFormat: TxIDOnly,
		}
		if tx.DataFormat == TxIDOnly {
			idOnly.KnownTxID = tx.KnownTxID
		} else {
			idOnly.KnownTxID = tx.Transaction.TxID()
		}
		c.Transactions[i] = idOnly
	}
	return c, nil
}<|MERGE_RESOLUTION|>--- conflicted
+++ resolved
@@ -112,12 +112,6 @@
 				sourceTxid := input.SourceTXID.String()
 				if sourceObj, ok := txs[sourceTxid]; ok {
 					input.SourceTransaction = sourceObj.Transaction
-<<<<<<< HEAD
-					// TODO: Need to update logic to match ts-sdk
-					// } else if beefTx.Transaction.MerklePath == nil && beefTx.KnownTxID == nil {
-					// return nil, fmt.Errorf("reference to unknown txid in bump: %s", sourceTxid)
-=======
->>>>>>> 39199718
 				}
 			}
 
