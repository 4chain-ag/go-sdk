--- conflicted
+++ resolved
@@ -13,7 +13,6 @@
 	ExpectedOriginator         string
 	ExpectedCreateActionArgs   *CreateActionArgs
 	CreateActionResultToReturn *CreateActionResult
-<<<<<<< HEAD
 	CreateActionError          error
 
 	// Added for kvstore tests
@@ -42,8 +41,6 @@
 	VerifySignatureError   error
 	DecryptResult          *DecryptResult
 	DecryptError           error
-=======
-
 	// Function implementations for methods needed by identity client tests
 	MockProveCertificate      func(ctx context.Context, args ProveCertificateArgs, originator string) (*ProveCertificateResult, error)
 	MockCreateAction          func(ctx context.Context, args CreateActionArgs, originator string) (*CreateActionResult, error)
@@ -56,7 +53,6 @@
 	MockDecrypt               func(ctx context.Context, args DecryptArgs, originator string) (*DecryptResult, error)
 	MockVerifySignature       func(ctx context.Context, args VerifySignatureArgs, originator string) (*VerifySignatureResult, error)
 	MockListCertificates      func(ctx context.Context, args ListCertificatesArgs, originator string) (*ListCertificatesResult, error)
->>>>>>> bc26f74a
 }
 
 func NewMockWallet(t *testing.T) *MockWallet {
@@ -64,17 +60,14 @@
 }
 
 func (m *MockWallet) CreateAction(ctx context.Context, args CreateActionArgs, originator string) (*CreateActionResult, error) {
-<<<<<<< HEAD
 	if m.CreateActionError != nil {
 		return nil, m.CreateActionError
 	}
-=======
 	// Use MockCreateAction if provided, but don't remove the existing functionality
 	if m.MockCreateAction != nil {
 		return m.MockCreateAction(ctx, args, originator)
 	}
 
->>>>>>> bc26f74a
 	if m.ExpectedCreateActionArgs != nil {
 		require.Equal(m.T, m.ExpectedCreateActionArgs.Description, args.Description)
 		require.Equal(m.T, m.ExpectedCreateActionArgs.Outputs, args.Outputs)
@@ -120,6 +113,9 @@
 }
 
 func (m *MockWallet) Decrypt(ctx context.Context, args DecryptArgs, originator string) (*DecryptResult, error) {
+	if m.MockDecrypt != nil {
+		return m.MockDecrypt(ctx, args, originator)
+	}
 	if m.DecryptError != nil {
 		return nil, m.DecryptError
 	}
@@ -130,6 +126,10 @@
 }
 
 func (m *MockWallet) GetPublicKey(ctx context.Context, args GetPublicKeyArgs, originator string) (*GetPublicKeyResult, error) {
+	if m.MockGetPublicKey != nil {
+		return m.MockGetPublicKey(ctx, args, originator)
+	}
+
 	if m.GetPublicKeyError != nil {
 		return nil, m.GetPublicKeyError
 	}
@@ -141,6 +141,9 @@
 }
 
 func (m *MockWallet) CreateSignature(ctx context.Context, args CreateSignatureArgs, originator string) (*CreateSignatureResult, error) {
+	if m.MockCreateSignature != nil {
+		return m.MockCreateSignature(ctx, args, originator)
+	}
 	if m.CreateSignatureError != nil {
 		return nil, m.CreateSignatureError
 	}
@@ -151,7 +154,6 @@
 	return m.CreateSignatureResult, nil
 }
 
-<<<<<<< HEAD
 func (m *MockWallet) RelinquishOutput(ctx context.Context, args RelinquishOutputArgs, originator string) (*RelinquishOutputResult, error) {
 	m.RelinquishOutputCalledCount++ // Increment counter
 	if m.RelinquishOutputError != nil {
@@ -160,11 +162,6 @@
 	if m.RelinquishOutputResultToReturn == nil {
 		// Default success if no specific result is set
 		return &RelinquishOutputResult{Relinquished: true}, nil
-=======
-func (m *MockWallet) GetPublicKey(ctx context.Context, args GetPublicKeyArgs, originator string) (*GetPublicKeyResult, error) {
-	if m.MockGetPublicKey != nil {
-		return m.MockGetPublicKey(ctx, args, originator)
->>>>>>> bc26f74a
 	}
 	return m.RelinquishOutputResultToReturn, nil
 }
@@ -184,7 +181,6 @@
 	return nil, errors.New("InternalizeAction mock not implemented")
 }
 
-<<<<<<< HEAD
 func (m *MockWallet) RevealCounterpartyKeyLinkage(ctx context.Context, args RevealCounterpartyKeyLinkageArgs, originator string) (*RevealCounterpartyKeyLinkageResult, error) {
 	require.Fail(m.T, "RevealCounterpartyKeyLinkage mock not implemented")
 	return nil, errors.New("RevealCounterpartyKeyLinkage mock not implemented")
@@ -196,57 +192,33 @@
 }
 
 func (m *MockWallet) CreateHmac(ctx context.Context, args CreateHmacArgs, originator string) (*CreateHmacResult, error) {
-	if m.CreateHmacError != nil {
-		return nil, m.CreateHmacError
+	if m.MockCreateHmac != nil {
+		return m.MockCreateHmac(ctx, args, originator)
 	}
 	if m.CreateHmacResult == nil {
 		require.Fail(m.T, "CreateHmac mock called but CreateHmacResult not set")
 		return nil, errors.New("CreateHmac mock result not configured")
-=======
-func (m *MockWallet) Decrypt(ctx context.Context, args DecryptArgs, originator string) (*DecryptResult, error) {
-	if m.MockDecrypt != nil {
-		return m.MockDecrypt(ctx, args, originator)
-	}
-	require.Fail(m.T, "Decrypt mock not implemented")
-	return nil, nil
-}
-
-func (m *MockWallet) CreateHmac(ctx context.Context, args CreateHmacArgs, originator string) (*CreateHmacResult, error) {
-	if m.MockCreateHmac != nil {
-		return m.MockCreateHmac(ctx, args, originator)
->>>>>>> bc26f74a
+	}
+	if m.CreateHmacError != nil {
+		return nil, m.CreateHmacError
 	}
 	return m.CreateHmacResult, nil
 }
 
 func (m *MockWallet) VerifyHmac(ctx context.Context, args VerifyHmacArgs, originator string) (*VerifyHmacResult, error) {
 	require.Fail(m.T, "VerifyHmac mock not implemented")
-<<<<<<< HEAD
 	return nil, errors.New("VerifyHmac mock not implemented")
-}
-
-func (m *MockWallet) VerifySignature(ctx context.Context, args VerifySignatureArgs, originator string) (*VerifySignatureResult, error) {
-	if m.VerifySignatureError != nil {
-		return nil, m.VerifySignatureError
-=======
-	return nil, nil
-}
-
-func (m *MockWallet) CreateSignature(ctx context.Context, args CreateSignatureArgs, originator string) (*CreateSignatureResult, error) {
-	if m.MockCreateSignature != nil {
-		return m.MockCreateSignature(ctx, args, originator)
-	}
-	require.Fail(m.T, "CreateSignature mock not implemented")
-	return nil, nil
 }
 
 func (m *MockWallet) VerifySignature(ctx context.Context, args VerifySignatureArgs, originator string) (*VerifySignatureResult, error) {
 	if m.MockVerifySignature != nil {
 		return m.MockVerifySignature(ctx, args, originator)
->>>>>>> bc26f74a
 	}
 	if m.VerifySignatureResult == nil {
 		return &VerifySignatureResult{Valid: true}, nil
+	}
+	if m.VerifySignatureError != nil {
+		return nil, m.VerifySignatureError
 	}
 	return m.VerifySignatureResult, nil
 }
@@ -257,31 +229,27 @@
 }
 
 func (m *MockWallet) ListCertificates(ctx context.Context, args ListCertificatesArgs, originator string) (*ListCertificatesResult, error) {
-<<<<<<< HEAD
 	if m.ListCertificatesError != nil {
 		return nil, m.ListCertificatesError
 	}
+	if m.MockListCertificates != nil {
+		return m.MockListCertificates(ctx, args, originator)
+	}
 	if m.ListCertificatesResult == nil {
 		return &ListCertificatesResult{Certificates: []CertificateResult{}}, nil
-=======
-	if m.MockListCertificates != nil {
-		return m.MockListCertificates(ctx, args, originator)
->>>>>>> bc26f74a
 	}
 	return m.ListCertificatesResult, nil
 }
 
 func (m *MockWallet) ProveCertificate(ctx context.Context, args ProveCertificateArgs, originator string) (*ProveCertificateResult, error) {
-<<<<<<< HEAD
 	if m.ProveCertificateError != nil {
 		return nil, m.ProveCertificateError
 	}
+	if m.MockProveCertificate != nil {
+		return m.MockProveCertificate(ctx, args, originator)
+	}
 	if m.ProveCertificateResult == nil {
 		return &ProveCertificateResult{}, nil
-=======
-	if m.MockProveCertificate != nil {
-		return m.MockProveCertificate(ctx, args, originator)
->>>>>>> bc26f74a
 	}
 	return m.ProveCertificateResult, nil
 }
