package wallet

import (
	"context"
	"testing"

	"github.com/stretchr/testify/require"
)

type MockWallet struct {
	T                          *testing.T
	ExpectedOriginator         string
	ExpectedCreateActionArgs   *CreateActionArgs
	CreateActionResultToReturn *CreateActionResult

<<<<<<< HEAD
	// Add these fields for custom test behavior
	ListCertificatesResult *ListCertificatesResult
	ListCertificatesError  error
	ProveCertificateResult *ProveCertificateResult
	ProveCertificateError  error
	GetPublicKeyResult     *GetPublicKeyResult
	GetPublicKeyError      error
	CreateHmacResult       *CreateHmacResult
	CreateHmacError        error
	CreateSignatureResult  *CreateSignatureResult
	CreateSignatureError   error
	VerifySignatureResult  *VerifySignatureResult
	VerifySignatureError   error
	DecryptResult          *DecryptResult
	DecryptError           error
=======
	// Function implementations for methods needed by identity client tests
	MockProveCertificate      func(ctx context.Context, args ProveCertificateArgs, originator string) (*ProveCertificateResult, error)
	MockCreateAction          func(ctx context.Context, args CreateActionArgs, originator string) (*CreateActionResult, error)
	MockGetNetwork            func(ctx context.Context, args any, originator string) (*GetNetworkResult, error)
	MockDiscoverByIdentityKey func(ctx context.Context, args DiscoverByIdentityKeyArgs, originator string) (*DiscoverCertificatesResult, error)
	MockDiscoverByAttributes  func(ctx context.Context, args DiscoverByAttributesArgs, originator string) (*DiscoverCertificatesResult, error)
	MockGetPublicKey          func(ctx context.Context, args GetPublicKeyArgs, originator string) (*GetPublicKeyResult, error)
	MockCreateSignature       func(ctx context.Context, args CreateSignatureArgs, originator string) (*CreateSignatureResult, error)
>>>>>>> 5789b7a8
}

func NewMockWallet(t *testing.T) *MockWallet {
	return &MockWallet{T: t}
}

func (m *MockWallet) CreateAction(ctx context.Context, args CreateActionArgs, originator string) (*CreateActionResult, error) {
	// Use MockCreateAction if provided, but don't remove the existing functionality
	if m.MockCreateAction != nil {
		return m.MockCreateAction(ctx, args, originator)
	}

	if m.ExpectedCreateActionArgs != nil {
		require.Equal(m.T, m.ExpectedCreateActionArgs.Description, args.Description)
		require.Equal(m.T, m.ExpectedCreateActionArgs.Outputs, args.Outputs)
		require.Equal(m.T, m.ExpectedCreateActionArgs.Labels, args.Labels)
	}
	require.Equal(m.T, m.ExpectedOriginator, originator)
	return m.CreateActionResultToReturn, nil
}

func (m *MockWallet) SignAction(ctx context.Context, args SignActionArgs, originator string) (*SignActionResult, error) {
	require.Fail(m.T, "SignAction mock not implemented")
	return nil, nil
}

func (m *MockWallet) AbortAction(ctx context.Context, args AbortActionArgs, originator string) (*AbortActionResult, error) {
	require.Fail(m.T, "AbortAction mock not implemented")
	return nil, nil
}

func (m *MockWallet) ListActions(ctx context.Context, args ListActionsArgs, originator string) (*ListActionsResult, error) {
	require.Fail(m.T, "ListActions mock not implemented")
	return nil, nil
}

func (m *MockWallet) InternalizeAction(ctx context.Context, args InternalizeActionArgs, originator string) (*InternalizeActionResult, error) {
	require.Fail(m.T, "InternalizeAction mock not implemented")
	return nil, nil
}

func (m *MockWallet) ListOutputs(ctx context.Context, args ListOutputsArgs, originator string) (*ListOutputsResult, error) {
	require.Fail(m.T, "ListOutputs mock not implemented")
	return nil, nil
}

func (m *MockWallet) RelinquishOutput(ctx context.Context, args RelinquishOutputArgs, originator string) (*RelinquishOutputResult, error) {
	require.Fail(m.T, "RelinquishOutput mock not implemented")
	return nil, nil
}

func (m *MockWallet) GetPublicKey(ctx context.Context, args GetPublicKeyArgs, originator string) (*GetPublicKeyResult, error) {
<<<<<<< HEAD
	if m.GetPublicKeyResult != nil || m.GetPublicKeyError != nil {
		return m.GetPublicKeyResult, m.GetPublicKeyError
=======
	if m.MockGetPublicKey != nil {
		return m.MockGetPublicKey(ctx, args, originator)
>>>>>>> 5789b7a8
	}
	require.Fail(m.T, "GetPublicKey mock not implemented")
	return nil, nil
}

func (m *MockWallet) RevealCounterpartyKeyLinkage(ctx context.Context, args RevealCounterpartyKeyLinkageArgs, originator string) (*RevealCounterpartyKeyLinkageResult, error) {
	require.Fail(m.T, "RevealCounterpartyKeyLinkage mock not implemented")
	return nil, nil
}

func (m *MockWallet) RevealSpecificKeyLinkage(ctx context.Context, args RevealSpecificKeyLinkageArgs, originator string) (*RevealSpecificKeyLinkageResult, error) {
	require.Fail(m.T, "RevealSpecificKeyLinkage mock not implemented")
	return nil, nil
}

func (m *MockWallet) Encrypt(ctx context.Context, args EncryptArgs, originator string) (*EncryptResult, error) {
	require.Fail(m.T, "Encrypt mock not implemented")
	return nil, nil
}

func (m *MockWallet) Decrypt(ctx context.Context, args DecryptArgs, originator string) (*DecryptResult, error) {
	if m.DecryptResult != nil || m.DecryptError != nil {
		return m.DecryptResult, m.DecryptError
	}
	require.Fail(m.T, "Decrypt mock not implemented")
	return nil, nil
}

func (m *MockWallet) CreateHmac(ctx context.Context, args CreateHmacArgs, originator string) (*CreateHmacResult, error) {
	if m.CreateHmacResult != nil || m.CreateHmacError != nil {
		return m.CreateHmacResult, m.CreateHmacError
	}
	require.Fail(m.T, "CreateHmac mock not implemented")
	return nil, nil
}

func (m *MockWallet) VerifyHmac(ctx context.Context, args VerifyHmacArgs, originator string) (*VerifyHmacResult, error) {
	require.Fail(m.T, "VerifyHmac mock not implemented")
	return nil, nil
}

func (m *MockWallet) CreateSignature(ctx context.Context, args CreateSignatureArgs, originator string) (*CreateSignatureResult, error) {
<<<<<<< HEAD
	if m.CreateSignatureResult != nil || m.CreateSignatureError != nil {
		return m.CreateSignatureResult, m.CreateSignatureError
=======
	if m.MockCreateSignature != nil {
		return m.MockCreateSignature(ctx, args, originator)
>>>>>>> 5789b7a8
	}
	require.Fail(m.T, "CreateSignature mock not implemented")
	return nil, nil
}

func (m *MockWallet) VerifySignature(ctx context.Context, args VerifySignatureArgs, originator string) (*VerifySignatureResult, error) {
	if m.VerifySignatureResult != nil || m.VerifySignatureError != nil {
		return m.VerifySignatureResult, m.VerifySignatureError
	}
	require.Fail(m.T, "VerifySignature mock not implemented")
	return nil, nil
}

func (m *MockWallet) AcquireCertificate(ctx context.Context, args AcquireCertificateArgs, originator string) (*Certificate, error) {
	require.Fail(m.T, "AcquireCertificate mock not implemented")
	return nil, nil
}

func (m *MockWallet) ListCertificates(ctx context.Context, args ListCertificatesArgs, originator string) (*ListCertificatesResult, error) {
	if m.ListCertificatesResult != nil || m.ListCertificatesError != nil {
		return m.ListCertificatesResult, m.ListCertificatesError
	}
	require.Fail(m.T, "ListCertificates mock not implemented")
	return nil, nil
}

func (m *MockWallet) ProveCertificate(ctx context.Context, args ProveCertificateArgs, originator string) (*ProveCertificateResult, error) {
<<<<<<< HEAD
	if m.ProveCertificateResult != nil || m.ProveCertificateError != nil {
		return m.ProveCertificateResult, m.ProveCertificateError
=======
	if m.MockProveCertificate != nil {
		return m.MockProveCertificate(ctx, args, originator)
>>>>>>> 5789b7a8
	}
	require.Fail(m.T, "ProveCertificate mock not implemented")
	return nil, nil
}

func (m *MockWallet) RelinquishCertificate(ctx context.Context, args RelinquishCertificateArgs, originator string) (*RelinquishCertificateResult, error) {
	require.Fail(m.T, "RelinquishCertificate mock not implemented")
	return nil, nil
}

func (m *MockWallet) DiscoverByIdentityKey(ctx context.Context, args DiscoverByIdentityKeyArgs, originator string) (*DiscoverCertificatesResult, error) {
	if m.MockDiscoverByIdentityKey != nil {
		return m.MockDiscoverByIdentityKey(ctx, args, originator)
	}
	require.Fail(m.T, "DiscoverByIdentityKey mock not implemented")
	return nil, nil
}

func (m *MockWallet) DiscoverByAttributes(ctx context.Context, args DiscoverByAttributesArgs, originator string) (*DiscoverCertificatesResult, error) {
	if m.MockDiscoverByAttributes != nil {
		return m.MockDiscoverByAttributes(ctx, args, originator)
	}
	require.Fail(m.T, "DiscoverByAttributes mock not implemented")
	return nil, nil
}

func (m *MockWallet) IsAuthenticated(ctx context.Context, args any, originator string) (*AuthenticatedResult, error) {
	require.Fail(m.T, "IsAuthenticated mock not implemented")
	return nil, nil
}

func (m *MockWallet) WaitForAuthentication(ctx context.Context, args any, originator string) (*AuthenticatedResult, error) {
	require.Fail(m.T, "WaitForAuthentication mock not implemented")
	return nil, nil
}

func (m *MockWallet) GetHeight(ctx context.Context, args any, originator string) (*GetHeightResult, error) {
	require.Fail(m.T, "GetHeight mock not implemented")
	return nil, nil
}

func (m *MockWallet) GetHeaderForHeight(ctx context.Context, args GetHeaderArgs, originator string) (*GetHeaderResult, error) {
	require.Fail(m.T, "GetHeaderForHeight mock not implemented")
	return nil, nil
}

func (m *MockWallet) GetNetwork(ctx context.Context, args any, originator string) (*GetNetworkResult, error) {
	if m.MockGetNetwork != nil {
		return m.MockGetNetwork(ctx, args, originator)
	}
	require.Fail(m.T, "GetNetwork mock not implemented")
	return nil, nil
}

func (m *MockWallet) GetVersion(ctx context.Context, args any, originator string) (*GetVersionResult, error) {
	require.Fail(m.T, "GetVersion mock not implemented")
	return nil, nil
}<|MERGE_RESOLUTION|>--- conflicted
+++ resolved
@@ -13,23 +13,6 @@
 	ExpectedCreateActionArgs   *CreateActionArgs
 	CreateActionResultToReturn *CreateActionResult
 
-<<<<<<< HEAD
-	// Add these fields for custom test behavior
-	ListCertificatesResult *ListCertificatesResult
-	ListCertificatesError  error
-	ProveCertificateResult *ProveCertificateResult
-	ProveCertificateError  error
-	GetPublicKeyResult     *GetPublicKeyResult
-	GetPublicKeyError      error
-	CreateHmacResult       *CreateHmacResult
-	CreateHmacError        error
-	CreateSignatureResult  *CreateSignatureResult
-	CreateSignatureError   error
-	VerifySignatureResult  *VerifySignatureResult
-	VerifySignatureError   error
-	DecryptResult          *DecryptResult
-	DecryptError           error
-=======
 	// Function implementations for methods needed by identity client tests
 	MockProveCertificate      func(ctx context.Context, args ProveCertificateArgs, originator string) (*ProveCertificateResult, error)
 	MockCreateAction          func(ctx context.Context, args CreateActionArgs, originator string) (*CreateActionResult, error)
@@ -38,7 +21,9 @@
 	MockDiscoverByAttributes  func(ctx context.Context, args DiscoverByAttributesArgs, originator string) (*DiscoverCertificatesResult, error)
 	MockGetPublicKey          func(ctx context.Context, args GetPublicKeyArgs, originator string) (*GetPublicKeyResult, error)
 	MockCreateSignature       func(ctx context.Context, args CreateSignatureArgs, originator string) (*CreateSignatureResult, error)
->>>>>>> 5789b7a8
+	MockCreateHmac            func(ctx context.Context, args CreateHmacArgs, originator string) (*CreateHmacResult, error)
+	MockDecrypt               func(ctx context.Context, args DecryptArgs, originator string) (*DecryptResult, error)
+	MockVerifySignature       func(ctx context.Context, args VerifySignatureArgs, originator string) (*VerifySignatureResult, error)
 }
 
 func NewMockWallet(t *testing.T) *MockWallet {
@@ -91,13 +76,8 @@
 }
 
 func (m *MockWallet) GetPublicKey(ctx context.Context, args GetPublicKeyArgs, originator string) (*GetPublicKeyResult, error) {
-<<<<<<< HEAD
-	if m.GetPublicKeyResult != nil || m.GetPublicKeyError != nil {
-		return m.GetPublicKeyResult, m.GetPublicKeyError
-=======
 	if m.MockGetPublicKey != nil {
 		return m.MockGetPublicKey(ctx, args, originator)
->>>>>>> 5789b7a8
 	}
 	require.Fail(m.T, "GetPublicKey mock not implemented")
 	return nil, nil
@@ -119,16 +99,16 @@
 }
 
 func (m *MockWallet) Decrypt(ctx context.Context, args DecryptArgs, originator string) (*DecryptResult, error) {
-	if m.DecryptResult != nil || m.DecryptError != nil {
-		return m.DecryptResult, m.DecryptError
+	if m.MockDecrypt != nil {
+		return m.MockDecrypt(ctx, args, originator)
 	}
 	require.Fail(m.T, "Decrypt mock not implemented")
 	return nil, nil
 }
 
 func (m *MockWallet) CreateHmac(ctx context.Context, args CreateHmacArgs, originator string) (*CreateHmacResult, error) {
-	if m.CreateHmacResult != nil || m.CreateHmacError != nil {
-		return m.CreateHmacResult, m.CreateHmacError
+	if m.MockCreateHmac != nil {
+		return m.MockCreateHmac(ctx, args, originator)
 	}
 	require.Fail(m.T, "CreateHmac mock not implemented")
 	return nil, nil
@@ -140,21 +120,16 @@
 }
 
 func (m *MockWallet) CreateSignature(ctx context.Context, args CreateSignatureArgs, originator string) (*CreateSignatureResult, error) {
-<<<<<<< HEAD
-	if m.CreateSignatureResult != nil || m.CreateSignatureError != nil {
-		return m.CreateSignatureResult, m.CreateSignatureError
-=======
 	if m.MockCreateSignature != nil {
 		return m.MockCreateSignature(ctx, args, originator)
->>>>>>> 5789b7a8
 	}
 	require.Fail(m.T, "CreateSignature mock not implemented")
 	return nil, nil
 }
 
 func (m *MockWallet) VerifySignature(ctx context.Context, args VerifySignatureArgs, originator string) (*VerifySignatureResult, error) {
-	if m.VerifySignatureResult != nil || m.VerifySignatureError != nil {
-		return m.VerifySignatureResult, m.VerifySignatureError
+	if m.MockVerifySignature != nil {
+		return m.MockVerifySignature(ctx, args, originator)
 	}
 	require.Fail(m.T, "VerifySignature mock not implemented")
 	return nil, nil
@@ -166,21 +141,13 @@
 }
 
 func (m *MockWallet) ListCertificates(ctx context.Context, args ListCertificatesArgs, originator string) (*ListCertificatesResult, error) {
-	if m.ListCertificatesResult != nil || m.ListCertificatesError != nil {
-		return m.ListCertificatesResult, m.ListCertificatesError
-	}
 	require.Fail(m.T, "ListCertificates mock not implemented")
 	return nil, nil
 }
 
 func (m *MockWallet) ProveCertificate(ctx context.Context, args ProveCertificateArgs, originator string) (*ProveCertificateResult, error) {
-<<<<<<< HEAD
-	if m.ProveCertificateResult != nil || m.ProveCertificateError != nil {
-		return m.ProveCertificateResult, m.ProveCertificateError
-=======
 	if m.MockProveCertificate != nil {
 		return m.MockProveCertificate(ctx, args, originator)
->>>>>>> 5789b7a8
 	}
 	require.Fail(m.T, "ProveCertificate mock not implemented")
 	return nil, nil
