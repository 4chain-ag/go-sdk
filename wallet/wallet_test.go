package wallet_test

import (
	"crypto/sha256"
	"testing"

	ec "github.com/bsv-blockchain/go-sdk/primitives/ec"
	"github.com/bsv-blockchain/go-sdk/wallet"
	"github.com/stretchr/testify/assert"
	"github.com/stretchr/testify/require"
)

// Create test data
var sampleData = []byte{3, 1, 4, 1, 5, 9}

// Define protocol and key ID
var protocol = wallet.Protocol{
	SecurityLevel: wallet.SecurityLevelEveryAppAndCounterparty,
	Protocol:      "tests",
}

const keyID = "4"

func TestEncryptDecryptMessage(t *testing.T) {
	// Generate keys
	userKey, err := ec.NewPrivateKey()
	assert.NoError(t, err)
	counterpartyKey, err := ec.NewPrivateKey()
	assert.NoError(t, err)

	// Create wallets with proper initialization
	userWallet, err := wallet.NewWallet(userKey)
	assert.NoError(t, err)
	counterpartyWallet, err := wallet.NewWallet(counterpartyKey)
	assert.NoError(t, err)

	ctx := t.Context()

	// Encrypt message
<<<<<<< HEAD
	encryptResult, err := userWallet.Encrypt(ctx, &wallet.EncryptArgs{
=======
	encryptResult, err := userWallet.Encrypt(wallet.EncryptArgs{
>>>>>>> 51e3e6ae
		EncryptionArgs: wallet.EncryptionArgs{
			ProtocolID: protocol,
			KeyID:      keyID,
			Counterparty: wallet.Counterparty{
				Type:         wallet.CounterpartyTypeOther,
				Counterparty: counterpartyKey.PubKey(),
			},
		},
		Plaintext: sampleData,
	}, "example")
	assert.NoError(t, err)
	assert.NotEqual(t, sampleData, encryptResult.Ciphertext)

	// Decrypt message
	decryptArgs := wallet.DecryptArgs{
		EncryptionArgs: wallet.EncryptionArgs{
			ProtocolID: protocol,
			KeyID:      keyID,
			Counterparty: wallet.Counterparty{
				Type:         wallet.CounterpartyTypeOther,
				Counterparty: userKey.PubKey(),
			},
		},
		Ciphertext: encryptResult.Ciphertext,
	}
<<<<<<< HEAD
	decryptResult, err := counterpartyWallet.Decrypt(ctx, decryptArgs)
=======
	decryptResult, err := counterpartyWallet.Decrypt(decryptArgs, "example")
>>>>>>> 51e3e6ae
	assert.NoError(t, err)
	assert.Equal(t, sampleData, decryptResult.Plaintext)

	// Test error cases
	t.Run("wrong protocol", func(t *testing.T) {
		wrongProtocolArgs := decryptArgs
		wrongProtocolArgs.ProtocolID.Protocol = "wrong"
<<<<<<< HEAD
		_, err := counterpartyWallet.Decrypt(ctx, wrongProtocolArgs)
=======
		_, err := counterpartyWallet.Decrypt(wrongProtocolArgs, "example")
>>>>>>> 51e3e6ae
		assert.Error(t, err)
		assert.Contains(t, err.Error(), "cipher: message authentication failed")
	})

	t.Run("wrong key ID", func(t *testing.T) {
		wrongKeyArgs := decryptArgs
		wrongKeyArgs.KeyID = "5"
<<<<<<< HEAD
		_, err := counterpartyWallet.Decrypt(ctx, wrongKeyArgs)
=======
		_, err := counterpartyWallet.Decrypt(wrongKeyArgs, "example")
>>>>>>> 51e3e6ae
		assert.Error(t, err)
		assert.Contains(t, err.Error(), "cipher: message authentication failed")
	})

	t.Run("wrong counterparty", func(t *testing.T) {
		wrongCounterpartyArgs := decryptArgs
		wrongCounterpartyArgs.Counterparty.Counterparty = counterpartyKey.PubKey()
<<<<<<< HEAD
		_, err := counterpartyWallet.Decrypt(ctx, wrongCounterpartyArgs)
=======
		_, err := counterpartyWallet.Decrypt(wrongCounterpartyArgs, "example")
>>>>>>> 51e3e6ae
		assert.Error(t, err)
		assert.Contains(t, err.Error(), "cipher: message authentication failed")
	})

	t.Run("invalid protocol name", func(t *testing.T) {
		invalidProtocolArgs := decryptArgs
		invalidProtocolArgs.ProtocolID.Protocol = "x"
<<<<<<< HEAD
		_, err := counterpartyWallet.Decrypt(ctx, invalidProtocolArgs)
=======
		_, err := counterpartyWallet.Decrypt(invalidProtocolArgs, "example")
>>>>>>> 51e3e6ae
		assert.Error(t, err)
		assert.Contains(t, err.Error(), "protocol names must be 5 characters or more")
	})

	t.Run("invalid key ID", func(t *testing.T) {
		invalidKeyArgs := decryptArgs
		invalidKeyArgs.KeyID = ""
<<<<<<< HEAD
		_, err := counterpartyWallet.Decrypt(ctx, invalidKeyArgs)
=======
		_, err := counterpartyWallet.Decrypt(invalidKeyArgs, "example")
>>>>>>> 51e3e6ae
		assert.Error(t, err)
		assert.Contains(t, err.Error(), "key IDs must be 1 character or more")
	})

	t.Run("invalid security level", func(t *testing.T) {
		invalidSecurityArgs := decryptArgs
		invalidSecurityArgs.ProtocolID.SecurityLevel = -1
<<<<<<< HEAD
		_, err := counterpartyWallet.Decrypt(ctx, invalidSecurityArgs)
=======
		_, err := counterpartyWallet.Decrypt(invalidSecurityArgs, "example")
>>>>>>> 51e3e6ae
		assert.Error(t, err)
		assert.Contains(t, err.Error(), "protocol security level must be 0, 1, or 2")
	})

	t.Run("validates BRC-2 encryption compliance vector", func(t *testing.T) {
		privKey, err := ec.PrivateKeyFromHex(
			"6a2991c9de20e38b31d7ea147bf55f5039e4bbc073160f5e0d541d1f17e321b8")
		assert.NoError(t, err)

		counterparty, err := ec.PublicKeyFromString(
			"0294c479f762f6baa97fbcd4393564c1d7bd8336ebd15928135bbcf575cd1a71a1")
		assert.NoError(t, err)

<<<<<<< HEAD
		result, err := wallet.NewWallet(privKey).Decrypt(ctx, &wallet.DecryptArgs{
=======
		w, err := wallet.NewWallet(privKey)
		assert.NoError(t, err)
		result, err := w.Decrypt(wallet.DecryptArgs{
>>>>>>> 51e3e6ae
			EncryptionArgs: wallet.EncryptionArgs{
				ProtocolID: wallet.Protocol{
					SecurityLevel: wallet.SecurityLevelEveryAppAndCounterparty,
					Protocol:      "BRC2 Test",
				},
				KeyID: "42",
				Counterparty: wallet.Counterparty{
					Type:         wallet.CounterpartyTypeOther,
					Counterparty: counterparty,
				},
			},
			Ciphertext: []byte{
				252, 203, 216, 184, 29, 161, 223, 212, 16, 193, 94, 99, 31, 140, 99, 43,
				61, 236, 184, 67, 54, 105, 199, 47, 11, 19, 184, 127, 2, 165, 125, 9,
				188, 195, 196, 39, 120, 130, 213, 95, 186, 89, 64, 28, 1, 80, 20, 213,
				159, 133, 98, 253, 128, 105, 113, 247, 197, 152, 236, 64, 166, 207, 113,
				134, 65, 38, 58, 24, 127, 145, 140, 206, 47, 70, 146, 84, 186, 72, 95,
				35, 154, 112, 178, 55, 72, 124,
			},
		}, "example")
		assert.NoError(t, err)
		assert.Equal(t, []byte("BRC-2 Encryption Compliance Validated!"), result.Plaintext)
	})
}

func TestDefaultEncryptDecryptOperations(t *testing.T) {
	// Generate keys
	userKey, err := ec.NewPrivateKey()
	assert.NoError(t, err)
	userWallet, err := wallet.NewWallet(userKey)
	assert.NoError(t, err)

	// Base encryption args
	baseArgs := wallet.EncryptionArgs{
		ProtocolID: protocol,
		KeyID:      keyID,
	}

	ctx := t.Context()

	t.Run("test encrypt/decrypt with implicit self", func(t *testing.T) {
		// Test encryption/decryption with implicit self
		encryptArgs := wallet.EncryptArgs{
			EncryptionArgs: baseArgs,
			Plaintext:      sampleData,
		}
<<<<<<< HEAD
		encryptResult, err := userWallet.Encrypt(ctx, encryptArgs)
=======
		encryptResult, err := userWallet.Encrypt(encryptArgs, "example")
>>>>>>> 51e3e6ae
		assert.NoError(t, err)
		assert.NotEmpty(t, encryptResult.Ciphertext)

		// Decrypt message with implicit self
		decryptArgs := wallet.DecryptArgs{
			EncryptionArgs: baseArgs,
			Ciphertext:     encryptResult.Ciphertext,
		}
<<<<<<< HEAD
		decryptResult, err := userWallet.Decrypt(ctx, decryptArgs)
=======
		decryptResult, err := userWallet.Decrypt(decryptArgs, "example")
>>>>>>> 51e3e6ae
		assert.NoError(t, err)
		assert.Equal(t, sampleData, decryptResult.Plaintext)
	})
}

func TestCreateVerifySignature(t *testing.T) {
	// Generate keys
	userKey, err := ec.NewPrivateKey()
	assert.NoError(t, err)
	counterpartyKey, err := ec.NewPrivateKey()
	assert.NoError(t, err)

	// Create wallets with proper initialization
	userWallet, err := wallet.NewWallet(userKey)
	assert.NoError(t, err)
	counterpartyWallet, err := wallet.NewWallet(counterpartyKey)
	assert.NoError(t, err)

	// Create base args
	baseArgs := wallet.EncryptionArgs{
		ProtocolID: protocol,
		KeyID:      keyID,
	}

	ctx := t.Context()

	// Create signature
	signArgs := wallet.CreateSignatureArgs{
		EncryptionArgs: baseArgs,
		Data:           sampleData,
	}
	signArgs.EncryptionArgs.Counterparty = wallet.Counterparty{
		Type:         wallet.CounterpartyTypeOther,
		Counterparty: counterpartyKey.PubKey(),
	}

	signResult, err := userWallet.CreateSignature(ctx, signArgs, "")
	assert.NoError(t, err)
	assert.NotEmpty(t, signResult.Signature)

	// Verify signature
	verifyArgs := wallet.VerifySignatureArgs{
		EncryptionArgs: baseArgs,
		Signature:      signResult.Signature,
		Data:           sampleData,
	}
	verifyArgs.EncryptionArgs.Counterparty = wallet.Counterparty{
		Type:         wallet.CounterpartyTypeOther,
		Counterparty: userKey.PubKey(),
	}

<<<<<<< HEAD
	verifyResult, err := counterpartyWallet.VerifySignature(ctx, verifyArgs)
=======
	verifyResult, err := counterpartyWallet.VerifySignature(verifyArgs, "example")
>>>>>>> 51e3e6ae
	assert.NoError(t, err)
	assert.True(t, verifyResult.Valid)

	t.Run("directly signs hash of message", func(t *testing.T) {
		// Hash the sample data
		hash := sha256.Sum256(sampleData)

		// Create signature with hash
		signArgs.HashToDirectlySign = hash[:]
		signArgs.Data = nil

		signResult, err := userWallet.CreateSignature(ctx, signArgs, "")
		assert.NoError(t, err)
		assert.NotEmpty(t, signResult.Signature)

		// Verify signature with data
<<<<<<< HEAD
		verifyArgsWithData := verifyArgs
		verifyArgsWithData.Data = sampleData
		verifyArgsWithData.HashToDirectlyVerify = nil

		verifyResult, err := counterpartyWallet.VerifySignature(ctx, verifyArgsWithData)
=======
		verifyArgs.Data = sampleData
		verifyArgs.HashToDirectlyVerify = nil

		verifyResult, err := counterpartyWallet.VerifySignature(verifyArgs, "example")
>>>>>>> 51e3e6ae
		assert.NoError(t, err)
		assert.True(t, verifyResult.Valid)

		// Verify signature with hash directly
		verifyArgs.Data = nil
		verifyArgs.HashToDirectlyVerify = hash[:]

<<<<<<< HEAD
		verifyHashResult, err := counterpartyWallet.VerifySignature(ctx, verifyArgsWithData)
=======
		verifyHashResult, err := counterpartyWallet.VerifySignature(verifyArgs, "example")
>>>>>>> 51e3e6ae
		assert.NoError(t, err)
		assert.True(t, verifyHashResult.Valid)
	})

	t.Run("fails to verify signature with wrong data", func(t *testing.T) {
		// Verify with wrong data
<<<<<<< HEAD
		invalidVerifySignatureArgs := verifyArgs
		invalidVerifySignatureArgs.Data = append([]byte{0}, sampleData...)
		_, err = counterpartyWallet.VerifySignature(ctx, invalidVerifySignatureArgs)
		assert.Error(t, err)
=======
		invalidVerifySignatureArgs := wallet.VerifySignatureArgs{
			EncryptionArgs: verifyArgs.EncryptionArgs,
			Signature:      verifyArgs.Signature,
			Data:           append([]byte{0}, sampleData...),
		}
		_, err := counterpartyWallet.VerifySignature(invalidVerifySignatureArgs, "example")
		require.Error(t, err)
>>>>>>> 51e3e6ae
	})

	t.Run("fails to verify signature with wrong protocol", func(t *testing.T) {
		invalidVerifySignatureArgs := wallet.VerifySignatureArgs{
			EncryptionArgs: verifyArgs.EncryptionArgs,
			Signature:      verifyArgs.Signature,
			Data:           verifyArgs.Data,
		}
		invalidVerifySignatureArgs.ProtocolID.Protocol = "wrong"
<<<<<<< HEAD
		_, err = counterpartyWallet.VerifySignature(ctx, invalidVerifySignatureArgs)
=======
		_, err = counterpartyWallet.VerifySignature(invalidVerifySignatureArgs, "example")
>>>>>>> 51e3e6ae
		assert.Error(t, err)
	})

	t.Run("fails to verify signature with wrong key ID", func(t *testing.T) {
		invalidVerifySignatureArgs := wallet.VerifySignatureArgs{
			EncryptionArgs: verifyArgs.EncryptionArgs,
			Signature:      verifyArgs.Signature,
			Data:           verifyArgs.Data,
		}
		invalidVerifySignatureArgs.KeyID = "wrong"
<<<<<<< HEAD
		_, err = counterpartyWallet.VerifySignature(ctx, invalidVerifySignatureArgs)
=======
		_, err = counterpartyWallet.VerifySignature(invalidVerifySignatureArgs, "example")
>>>>>>> 51e3e6ae
		assert.Error(t, err)
	})

	t.Run("fails to verify signature with wrong counterparty", func(t *testing.T) {
		invalidVerifySignatureArgs := wallet.VerifySignatureArgs{
			EncryptionArgs: verifyArgs.EncryptionArgs,
			Signature:      verifyArgs.Signature,
			Data:           verifyArgs.Data,
		}
		wrongKey, _ := ec.NewPrivateKey()
		invalidVerifySignatureArgs.Counterparty.Counterparty = wrongKey.PubKey()
<<<<<<< HEAD
		_, err = counterpartyWallet.VerifySignature(ctx, invalidVerifySignatureArgs)
=======
		_, err = counterpartyWallet.VerifySignature(invalidVerifySignatureArgs, "example")
>>>>>>> 51e3e6ae
		assert.Error(t, err)
	})

	t.Run("validates the BRC-3 compliance vector", func(t *testing.T) {
		anyoneKey, _ := wallet.AnyoneKey()
		anyoneWallet, err := wallet.NewWallet(anyoneKey)
		assert.NoError(t, err)

		counterparty, err := ec.PublicKeyFromString(
			"0294c479f762f6baa97fbcd4393564c1d7bd8336ebd15928135bbcf575cd1a71a1")
		assert.NoError(t, err)

		signature, err := ec.FromDER([]byte{
			48, 68, 2, 32, 43, 34, 58, 156, 219, 32, 50, 70, 29, 240, 155, 137, 88,
			60, 200, 95, 243, 198, 201, 21, 56, 82, 141, 112, 69, 196, 170, 73, 156,
			6, 44, 48, 2, 32, 118, 125, 254, 201, 44, 87, 177, 170, 93, 11, 193,
			134, 18, 70, 9, 31, 234, 27, 170, 177, 54, 96, 181, 140, 166, 196, 144,
			14, 230, 118, 106, 105,
		})
		assert.NoError(t, err)

<<<<<<< HEAD
		verifyResult, err := anyoneWallet.VerifySignature(ctx, wallet.VerifySignatureArgs{
=======
		verifyResult, err := anyoneWallet.VerifySignature(wallet.VerifySignatureArgs{
>>>>>>> 51e3e6ae
			EncryptionArgs: wallet.EncryptionArgs{
				ProtocolID: wallet.Protocol{
					SecurityLevel: wallet.SecurityLevelEveryAppAndCounterparty,
					Protocol:      "BRC3 Test",
				},
				KeyID: "42",
				Counterparty: wallet.Counterparty{
					Type:         wallet.CounterpartyTypeOther,
					Counterparty: counterparty,
				},
			},
			Signature: *signature,
			Data:      []byte("BRC-3 Compliance Validated!"),
		}, "example")
		assert.NoError(t, err)
		assert.True(t, verifyResult.Valid)
	})
}

func TestDefaultSignatureOperations(t *testing.T) {
	// Generate keys
	userKey, err := ec.NewPrivateKey()
	assert.NoError(t, err)
	userWallet, err := wallet.NewWallet(userKey)
	assert.NoError(t, err)

	anyoneKey, _ := wallet.AnyoneKey()
	anyoneWallet, err := wallet.NewWallet(anyoneKey)
	assert.NoError(t, err)

	// Base encryption args
	baseArgs := wallet.EncryptionArgs{
		ProtocolID: protocol,
		KeyID:      keyID,
	}

	ctx := t.Context()

	t.Run("verify self sign signature", func(t *testing.T) {
		// Create signature with self sign
		selfSignArgs := wallet.CreateSignatureArgs{
			EncryptionArgs: baseArgs,
			Data:           sampleData,
		}
		selfSignArgs.Counterparty = wallet.Counterparty{
			Type: wallet.CounterpartyTypeSelf,
		}
		selfSignResult, err := userWallet.CreateSignature(ctx, selfSignArgs, "")
		assert.NoError(t, err)
		assert.NotEmpty(t, selfSignResult.Signature)

		// Verify signature with explicit self
		selfVerifyExplicitArgs := wallet.VerifySignatureArgs{
			EncryptionArgs: baseArgs,
			Signature:      selfSignResult.Signature,
			Data:           sampleData,
		}
		selfVerifyExplicitArgs.Counterparty = wallet.Counterparty{
			Type: wallet.CounterpartyTypeSelf,
		}
<<<<<<< HEAD
		selfVerifyExplicitResult, err := userWallet.VerifySignature(ctx, selfVerifyExplicitArgs)
=======
		selfVerifyExplicitResult, err := userWallet.VerifySignature(selfVerifyExplicitArgs, "example")
>>>>>>> 51e3e6ae
		assert.NoError(t, err)
		assert.True(t, selfVerifyExplicitResult.Valid)

		// Verify signature with implicit self
		selfVerifyArgs := wallet.VerifySignatureArgs{
			EncryptionArgs: baseArgs,
			Signature:      selfSignResult.Signature,
			Data:           sampleData,
		}
		selfVerifyArgs.Counterparty = wallet.Counterparty{}
<<<<<<< HEAD
		selfVerifyResult, err := userWallet.VerifySignature(ctx, selfVerifyArgs)
=======
		selfVerifyResult, err := userWallet.VerifySignature(selfVerifyArgs, "example")
>>>>>>> 51e3e6ae
		assert.NoError(t, err)
		assert.True(t, selfVerifyResult.Valid)
	})

	t.Run("verify anyone sign signature", func(t *testing.T) {
		// Create signature with implicit anyone
		anyoneSignArgs := wallet.CreateSignatureArgs{
			EncryptionArgs: baseArgs,
			Data:           sampleData,
		}
		anyoneSignResult, err := userWallet.CreateSignature(ctx, anyoneSignArgs, "")
		assert.NoError(t, err)
		assert.NotEmpty(t, anyoneSignResult.Signature)

		// Verify signature with explicit counterparty
		verifyArgs := wallet.VerifySignatureArgs{
			EncryptionArgs: baseArgs,
			Signature:      anyoneSignResult.Signature,
			Data:           sampleData,
		}
		verifyArgs.Counterparty = wallet.Counterparty{
			Type:         wallet.CounterpartyTypeOther,
			Counterparty: userKey.PubKey(),
		}
<<<<<<< HEAD
		verifyResult, err := anyoneWallet.VerifySignature(ctx, verifyArgs)
=======
		verifyResult, err := anyoneWallet.VerifySignature(verifyArgs, "example")
>>>>>>> 51e3e6ae
		assert.NoError(t, err)
		assert.True(t, verifyResult.Valid)
	})
	t.Run("test get self public key", func(t *testing.T) {
		// Test public key derivation with implicit self
		getPubKeyArgs := wallet.GetPublicKeyArgs{
			EncryptionArgs: baseArgs,
		}
<<<<<<< HEAD
		pubKeyResult, err := userWallet.GetPublicKey(ctx, getPubKeyArgs, "")
=======
		pubKeyResult, err := userWallet.GetPublicKey(getPubKeyArgs, "example")
>>>>>>> 51e3e6ae
		assert.NoError(t, err)
		assert.NotNil(t, pubKeyResult.PublicKey)

		// Test public key derivation with explicit self
		getExplicitPubKeyArgs := wallet.GetPublicKeyArgs{
			EncryptionArgs: baseArgs,
		}
		getExplicitPubKeyArgs.Counterparty = wallet.Counterparty{
			Type: wallet.CounterpartyTypeSelf,
		}
<<<<<<< HEAD
		explicitPubKeyResult, err := userWallet.GetPublicKey(ctx, getExplicitPubKeyArgs, "")
=======
		explicitPubKeyResult, err := userWallet.GetPublicKey(getExplicitPubKeyArgs, "example")
>>>>>>> 51e3e6ae
		assert.NoError(t, err)
		assert.NotNil(t, explicitPubKeyResult.PublicKey)

		assert.Equal(t, pubKeyResult.PublicKey, explicitPubKeyResult.PublicKey)
	})
}

func TestGetPublicKeyForCounterparty(t *testing.T) {
	// Generate keys
	userKey, err := ec.NewPrivateKey()
	assert.NoError(t, err)
	counterpartyKey, err := ec.NewPrivateKey()
	assert.NoError(t, err)

	// Create wallets
	userWallet, err := wallet.NewWallet(userKey)
	assert.NoError(t, err)
	counterpartyWallet, err := wallet.NewWallet(counterpartyKey)
	assert.NoError(t, err)

	// Base args
	baseArgs := wallet.EncryptionArgs{
		ProtocolID: protocol,
		KeyID:      keyID,
	}

	ctx := t.Context()

	// Test public key derivation
	getIdentityPubKeyArgs := wallet.GetPublicKeyArgs{
		EncryptionArgs: baseArgs,
		IdentityKey:    true,
	}
<<<<<<< HEAD
	identityPubKeyResult, err := userWallet.GetPublicKey(ctx, getIdentityPubKeyArgs, "")
=======
	identityPubKeyResult, err := userWallet.GetPublicKey(getIdentityPubKeyArgs, "example")
>>>>>>> 51e3e6ae
	assert.NoError(t, err)
	assert.Equal(t, identityPubKeyResult.PublicKey, userKey.PubKey())

	// Test get public key for counterparty
	getForCounterpartyPubKeyArgs := wallet.GetPublicKeyArgs{
		EncryptionArgs: baseArgs,
	}
	getForCounterpartyPubKeyArgs.Counterparty = wallet.Counterparty{
		Type:         wallet.CounterpartyTypeOther,
		Counterparty: counterpartyKey.PubKey(),
	}
<<<<<<< HEAD
	forCounterpartyPubKeyResult, err := userWallet.GetPublicKey(ctx, getForCounterpartyPubKeyArgs, "")
=======
	forCounterpartyPubKeyResult, err := userWallet.GetPublicKey(getForCounterpartyPubKeyArgs, "example")
>>>>>>> 51e3e6ae
	assert.NoError(t, err)

	// Test get public key by counterparty
	getByCounterpartyPubKeyArgs := wallet.GetPublicKeyArgs{
		EncryptionArgs: baseArgs,
		ForSelf:        true,
	}
	getByCounterpartyPubKeyArgs.Counterparty = wallet.Counterparty{
		Type:         wallet.CounterpartyTypeOther,
		Counterparty: userKey.PubKey(),
	}
<<<<<<< HEAD
	byCounterpartyPubKeyResult, err := counterpartyWallet.GetPublicKey(ctx, getByCounterpartyPubKeyArgs, "")
=======
	byCounterpartyPubKeyResult, err := counterpartyWallet.GetPublicKey(getByCounterpartyPubKeyArgs, "example")
>>>>>>> 51e3e6ae
	assert.NoError(t, err)

	// Check keys are equal
	assert.Equal(t, forCounterpartyPubKeyResult.PublicKey.Compressed(),
		byCounterpartyPubKeyResult.PublicKey.Compressed())
}

func TestHmacCreateVerify(t *testing.T) {
	// Generate keys
	userKey, err := ec.NewPrivateKey()
	assert.NoError(t, err)
	counterpartyKey, err := ec.NewPrivateKey()
	assert.NoError(t, err)

	// Create wallets with proper initialization
	userWallet, err := wallet.NewWallet(userKey)
	assert.NoError(t, err)
	counterpartyWallet, err := wallet.NewWallet(counterpartyKey)
	assert.NoError(t, err)

	// Create base args
	baseArgs := wallet.EncryptionArgs{
		ProtocolID: protocol,
		KeyID:      keyID,
	}

	ctx := t.Context()

	// Create HMAC
	createHmacArgs := wallet.CreateHmacArgs{
		EncryptionArgs: baseArgs,
		Data:           sampleData,
	}
	createHmacArgs.Counterparty = wallet.Counterparty{
		Type:         wallet.CounterpartyTypeOther,
		Counterparty: counterpartyKey.PubKey(),
	}

<<<<<<< HEAD
	createHmacResult, err := userWallet.CreateHmac(ctx, createHmacArgs)
=======
	createHmacResult, err := userWallet.CreateHmac(createHmacArgs, "example")
>>>>>>> 51e3e6ae
	assert.NoError(t, err)
	assert.Len(t, createHmacResult.Hmac, 32)

	// Verify HMAC
	verifyHmacArgs := wallet.VerifyHmacArgs{
		EncryptionArgs: baseArgs,
		Hmac:           createHmacResult.Hmac,
		Data:           sampleData,
	}
	verifyHmacArgs.Counterparty = wallet.Counterparty{
		Type:         wallet.CounterpartyTypeOther,
		Counterparty: userKey.PubKey(),
	}

<<<<<<< HEAD
	verifyHmacResult, err := counterpartyWallet.VerifyHmac(ctx, verifyHmacArgs)
=======
	verifyHmacResult, err := counterpartyWallet.VerifyHmac(verifyHmacArgs, "example")
>>>>>>> 51e3e6ae
	assert.NoError(t, err)
	assert.True(t, verifyHmacResult.Valid)

	// Test error cases
	t.Run("fails to verify HMAC with wrong data", func(t *testing.T) {
		invalidVerifyHmacArgs := verifyHmacArgs
		invalidVerifyHmacArgs.Data = append([]byte{0}, sampleData...)
<<<<<<< HEAD
		valid, err := counterpartyWallet.VerifyHmac(ctx, invalidVerifyHmacArgs)
=======
		valid, err := counterpartyWallet.VerifyHmac(invalidVerifyHmacArgs, "example")
>>>>>>> 51e3e6ae
		assert.NoError(t, err)
		assert.False(t, valid.Valid)
	})

	t.Run("fails to verify HMAC with wrong protocol", func(t *testing.T) {
		invalidVerifyHmacArgs := verifyHmacArgs
		invalidVerifyHmacArgs.ProtocolID.Protocol = "wrong"
<<<<<<< HEAD
		valid, err := counterpartyWallet.VerifyHmac(ctx, invalidVerifyHmacArgs)
=======
		valid, err := counterpartyWallet.VerifyHmac(invalidVerifyHmacArgs, "example")
>>>>>>> 51e3e6ae
		assert.NoError(t, err)
		assert.False(t, valid.Valid)
	})

	t.Run("fails to verify HMAC with wrong key ID", func(t *testing.T) {
		invalidVerifyHmacArgs := verifyHmacArgs
		invalidVerifyHmacArgs.KeyID = "wrong"
<<<<<<< HEAD
		valid, err := counterpartyWallet.VerifyHmac(ctx, invalidVerifyHmacArgs)
=======
		valid, err := counterpartyWallet.VerifyHmac(invalidVerifyHmacArgs, "example")
>>>>>>> 51e3e6ae
		assert.NoError(t, err)
		assert.False(t, valid.Valid)
	})

	t.Run("fails to verify HMAC with wrong counterparty", func(t *testing.T) {
		invalidVerifyHmacArgs := verifyHmacArgs
		wrongKey, _ := ec.NewPrivateKey()
		invalidVerifyHmacArgs.Counterparty.Counterparty = wrongKey.PubKey()
<<<<<<< HEAD
		valid, err := counterpartyWallet.VerifyHmac(ctx, invalidVerifyHmacArgs)
=======
		valid, err := counterpartyWallet.VerifyHmac(invalidVerifyHmacArgs, "example")
>>>>>>> 51e3e6ae
		assert.NoError(t, err)
		assert.False(t, valid.Valid)
	})

	t.Run("validates BRC-2 HMAC compliance vector", func(t *testing.T) {
		privKey, err := ec.PrivateKeyFromHex("6a2991c9de20e38b31d7ea147bf55f5039e4bbc073160f5e0d541d1f17e321b8")
		assert.NoError(t, err)

		counterparty, err := ec.PublicKeyFromString("0294c479f762f6baa97fbcd4393564c1d7bd8336ebd15928135bbcf575cd1a71a1")
		assert.NoError(t, err)

<<<<<<< HEAD
		verifyResult, err := wallet.NewWallet(privKey).VerifyHmac(ctx, wallet.VerifyHmacArgs{
=======
		w, err := wallet.NewWallet(privKey)
		assert.NoError(t, err)
		verifyResult, err := w.VerifyHmac(wallet.VerifyHmacArgs{
>>>>>>> 51e3e6ae
			EncryptionArgs: wallet.EncryptionArgs{
				ProtocolID: wallet.Protocol{
					SecurityLevel: wallet.SecurityLevelEveryAppAndCounterparty,
					Protocol:      "BRC2 Test",
				},
				KeyID: "42",
				Counterparty: wallet.Counterparty{
					Type:         wallet.CounterpartyTypeOther,
					Counterparty: counterparty,
				},
			},
			Data: []byte("BRC-2 HMAC Compliance Validated!"),
			Hmac: []byte{
				81, 240, 18, 153, 163, 45, 174, 85, 9, 246, 142, 125, 209, 133, 82, 76,
				254, 103, 46, 182, 86, 59, 219, 61, 126, 30, 176, 232, 233, 100, 234, 14,
			},
		}, "example")
		assert.NoError(t, err)
		assert.True(t, verifyResult.Valid)
	})
}<|MERGE_RESOLUTION|>--- conflicted
+++ resolved
@@ -37,11 +37,7 @@
 	ctx := t.Context()
 
 	// Encrypt message
-<<<<<<< HEAD
-	encryptResult, err := userWallet.Encrypt(ctx, &wallet.EncryptArgs{
-=======
 	encryptResult, err := userWallet.Encrypt(wallet.EncryptArgs{
->>>>>>> 51e3e6ae
 		EncryptionArgs: wallet.EncryptionArgs{
 			ProtocolID: protocol,
 			KeyID:      keyID,
@@ -67,11 +63,7 @@
 		},
 		Ciphertext: encryptResult.Ciphertext,
 	}
-<<<<<<< HEAD
-	decryptResult, err := counterpartyWallet.Decrypt(ctx, decryptArgs)
-=======
 	decryptResult, err := counterpartyWallet.Decrypt(decryptArgs, "example")
->>>>>>> 51e3e6ae
 	assert.NoError(t, err)
 	assert.Equal(t, sampleData, decryptResult.Plaintext)
 
@@ -79,11 +71,7 @@
 	t.Run("wrong protocol", func(t *testing.T) {
 		wrongProtocolArgs := decryptArgs
 		wrongProtocolArgs.ProtocolID.Protocol = "wrong"
-<<<<<<< HEAD
-		_, err := counterpartyWallet.Decrypt(ctx, wrongProtocolArgs)
-=======
 		_, err := counterpartyWallet.Decrypt(wrongProtocolArgs, "example")
->>>>>>> 51e3e6ae
 		assert.Error(t, err)
 		assert.Contains(t, err.Error(), "cipher: message authentication failed")
 	})
@@ -91,11 +79,7 @@
 	t.Run("wrong key ID", func(t *testing.T) {
 		wrongKeyArgs := decryptArgs
 		wrongKeyArgs.KeyID = "5"
-<<<<<<< HEAD
-		_, err := counterpartyWallet.Decrypt(ctx, wrongKeyArgs)
-=======
 		_, err := counterpartyWallet.Decrypt(wrongKeyArgs, "example")
->>>>>>> 51e3e6ae
 		assert.Error(t, err)
 		assert.Contains(t, err.Error(), "cipher: message authentication failed")
 	})
@@ -103,11 +87,7 @@
 	t.Run("wrong counterparty", func(t *testing.T) {
 		wrongCounterpartyArgs := decryptArgs
 		wrongCounterpartyArgs.Counterparty.Counterparty = counterpartyKey.PubKey()
-<<<<<<< HEAD
-		_, err := counterpartyWallet.Decrypt(ctx, wrongCounterpartyArgs)
-=======
 		_, err := counterpartyWallet.Decrypt(wrongCounterpartyArgs, "example")
->>>>>>> 51e3e6ae
 		assert.Error(t, err)
 		assert.Contains(t, err.Error(), "cipher: message authentication failed")
 	})
@@ -115,11 +95,7 @@
 	t.Run("invalid protocol name", func(t *testing.T) {
 		invalidProtocolArgs := decryptArgs
 		invalidProtocolArgs.ProtocolID.Protocol = "x"
-<<<<<<< HEAD
-		_, err := counterpartyWallet.Decrypt(ctx, invalidProtocolArgs)
-=======
 		_, err := counterpartyWallet.Decrypt(invalidProtocolArgs, "example")
->>>>>>> 51e3e6ae
 		assert.Error(t, err)
 		assert.Contains(t, err.Error(), "protocol names must be 5 characters or more")
 	})
@@ -127,11 +103,7 @@
 	t.Run("invalid key ID", func(t *testing.T) {
 		invalidKeyArgs := decryptArgs
 		invalidKeyArgs.KeyID = ""
-<<<<<<< HEAD
-		_, err := counterpartyWallet.Decrypt(ctx, invalidKeyArgs)
-=======
 		_, err := counterpartyWallet.Decrypt(invalidKeyArgs, "example")
->>>>>>> 51e3e6ae
 		assert.Error(t, err)
 		assert.Contains(t, err.Error(), "key IDs must be 1 character or more")
 	})
@@ -139,11 +111,7 @@
 	t.Run("invalid security level", func(t *testing.T) {
 		invalidSecurityArgs := decryptArgs
 		invalidSecurityArgs.ProtocolID.SecurityLevel = -1
-<<<<<<< HEAD
-		_, err := counterpartyWallet.Decrypt(ctx, invalidSecurityArgs)
-=======
 		_, err := counterpartyWallet.Decrypt(invalidSecurityArgs, "example")
->>>>>>> 51e3e6ae
 		assert.Error(t, err)
 		assert.Contains(t, err.Error(), "protocol security level must be 0, 1, or 2")
 	})
@@ -157,13 +125,9 @@
 			"0294c479f762f6baa97fbcd4393564c1d7bd8336ebd15928135bbcf575cd1a71a1")
 		assert.NoError(t, err)
 
-<<<<<<< HEAD
-		result, err := wallet.NewWallet(privKey).Decrypt(ctx, &wallet.DecryptArgs{
-=======
 		w, err := wallet.NewWallet(privKey)
 		assert.NoError(t, err)
 		result, err := w.Decrypt(wallet.DecryptArgs{
->>>>>>> 51e3e6ae
 			EncryptionArgs: wallet.EncryptionArgs{
 				ProtocolID: wallet.Protocol{
 					SecurityLevel: wallet.SecurityLevelEveryAppAndCounterparty,
@@ -210,11 +174,7 @@
 			EncryptionArgs: baseArgs,
 			Plaintext:      sampleData,
 		}
-<<<<<<< HEAD
-		encryptResult, err := userWallet.Encrypt(ctx, encryptArgs)
-=======
 		encryptResult, err := userWallet.Encrypt(encryptArgs, "example")
->>>>>>> 51e3e6ae
 		assert.NoError(t, err)
 		assert.NotEmpty(t, encryptResult.Ciphertext)
 
@@ -223,11 +183,7 @@
 			EncryptionArgs: baseArgs,
 			Ciphertext:     encryptResult.Ciphertext,
 		}
-<<<<<<< HEAD
-		decryptResult, err := userWallet.Decrypt(ctx, decryptArgs)
-=======
 		decryptResult, err := userWallet.Decrypt(decryptArgs, "example")
->>>>>>> 51e3e6ae
 		assert.NoError(t, err)
 		assert.Equal(t, sampleData, decryptResult.Plaintext)
 	})
@@ -279,11 +235,7 @@
 		Counterparty: userKey.PubKey(),
 	}
 
-<<<<<<< HEAD
-	verifyResult, err := counterpartyWallet.VerifySignature(ctx, verifyArgs)
-=======
 	verifyResult, err := counterpartyWallet.VerifySignature(verifyArgs, "example")
->>>>>>> 51e3e6ae
 	assert.NoError(t, err)
 	assert.True(t, verifyResult.Valid)
 
@@ -300,18 +252,10 @@
 		assert.NotEmpty(t, signResult.Signature)
 
 		// Verify signature with data
-<<<<<<< HEAD
-		verifyArgsWithData := verifyArgs
-		verifyArgsWithData.Data = sampleData
-		verifyArgsWithData.HashToDirectlyVerify = nil
-
-		verifyResult, err := counterpartyWallet.VerifySignature(ctx, verifyArgsWithData)
-=======
 		verifyArgs.Data = sampleData
 		verifyArgs.HashToDirectlyVerify = nil
 
 		verifyResult, err := counterpartyWallet.VerifySignature(verifyArgs, "example")
->>>>>>> 51e3e6ae
 		assert.NoError(t, err)
 		assert.True(t, verifyResult.Valid)
 
@@ -319,23 +263,13 @@
 		verifyArgs.Data = nil
 		verifyArgs.HashToDirectlyVerify = hash[:]
 
-<<<<<<< HEAD
-		verifyHashResult, err := counterpartyWallet.VerifySignature(ctx, verifyArgsWithData)
-=======
 		verifyHashResult, err := counterpartyWallet.VerifySignature(verifyArgs, "example")
->>>>>>> 51e3e6ae
 		assert.NoError(t, err)
 		assert.True(t, verifyHashResult.Valid)
 	})
 
 	t.Run("fails to verify signature with wrong data", func(t *testing.T) {
 		// Verify with wrong data
-<<<<<<< HEAD
-		invalidVerifySignatureArgs := verifyArgs
-		invalidVerifySignatureArgs.Data = append([]byte{0}, sampleData...)
-		_, err = counterpartyWallet.VerifySignature(ctx, invalidVerifySignatureArgs)
-		assert.Error(t, err)
-=======
 		invalidVerifySignatureArgs := wallet.VerifySignatureArgs{
 			EncryptionArgs: verifyArgs.EncryptionArgs,
 			Signature:      verifyArgs.Signature,
@@ -343,7 +277,6 @@
 		}
 		_, err := counterpartyWallet.VerifySignature(invalidVerifySignatureArgs, "example")
 		require.Error(t, err)
->>>>>>> 51e3e6ae
 	})
 
 	t.Run("fails to verify signature with wrong protocol", func(t *testing.T) {
@@ -353,11 +286,7 @@
 			Data:           verifyArgs.Data,
 		}
 		invalidVerifySignatureArgs.ProtocolID.Protocol = "wrong"
-<<<<<<< HEAD
-		_, err = counterpartyWallet.VerifySignature(ctx, invalidVerifySignatureArgs)
-=======
 		_, err = counterpartyWallet.VerifySignature(invalidVerifySignatureArgs, "example")
->>>>>>> 51e3e6ae
 		assert.Error(t, err)
 	})
 
@@ -368,11 +297,7 @@
 			Data:           verifyArgs.Data,
 		}
 		invalidVerifySignatureArgs.KeyID = "wrong"
-<<<<<<< HEAD
-		_, err = counterpartyWallet.VerifySignature(ctx, invalidVerifySignatureArgs)
-=======
 		_, err = counterpartyWallet.VerifySignature(invalidVerifySignatureArgs, "example")
->>>>>>> 51e3e6ae
 		assert.Error(t, err)
 	})
 
@@ -384,11 +309,7 @@
 		}
 		wrongKey, _ := ec.NewPrivateKey()
 		invalidVerifySignatureArgs.Counterparty.Counterparty = wrongKey.PubKey()
-<<<<<<< HEAD
-		_, err = counterpartyWallet.VerifySignature(ctx, invalidVerifySignatureArgs)
-=======
 		_, err = counterpartyWallet.VerifySignature(invalidVerifySignatureArgs, "example")
->>>>>>> 51e3e6ae
 		assert.Error(t, err)
 	})
 
@@ -410,11 +331,7 @@
 		})
 		assert.NoError(t, err)
 
-<<<<<<< HEAD
-		verifyResult, err := anyoneWallet.VerifySignature(ctx, wallet.VerifySignatureArgs{
-=======
 		verifyResult, err := anyoneWallet.VerifySignature(wallet.VerifySignatureArgs{
->>>>>>> 51e3e6ae
 			EncryptionArgs: wallet.EncryptionArgs{
 				ProtocolID: wallet.Protocol{
 					SecurityLevel: wallet.SecurityLevelEveryAppAndCounterparty,
@@ -475,11 +392,7 @@
 		selfVerifyExplicitArgs.Counterparty = wallet.Counterparty{
 			Type: wallet.CounterpartyTypeSelf,
 		}
-<<<<<<< HEAD
-		selfVerifyExplicitResult, err := userWallet.VerifySignature(ctx, selfVerifyExplicitArgs)
-=======
 		selfVerifyExplicitResult, err := userWallet.VerifySignature(selfVerifyExplicitArgs, "example")
->>>>>>> 51e3e6ae
 		assert.NoError(t, err)
 		assert.True(t, selfVerifyExplicitResult.Valid)
 
@@ -490,11 +403,7 @@
 			Data:           sampleData,
 		}
 		selfVerifyArgs.Counterparty = wallet.Counterparty{}
-<<<<<<< HEAD
-		selfVerifyResult, err := userWallet.VerifySignature(ctx, selfVerifyArgs)
-=======
 		selfVerifyResult, err := userWallet.VerifySignature(selfVerifyArgs, "example")
->>>>>>> 51e3e6ae
 		assert.NoError(t, err)
 		assert.True(t, selfVerifyResult.Valid)
 	})
@@ -519,11 +428,7 @@
 			Type:         wallet.CounterpartyTypeOther,
 			Counterparty: userKey.PubKey(),
 		}
-<<<<<<< HEAD
-		verifyResult, err := anyoneWallet.VerifySignature(ctx, verifyArgs)
-=======
 		verifyResult, err := anyoneWallet.VerifySignature(verifyArgs, "example")
->>>>>>> 51e3e6ae
 		assert.NoError(t, err)
 		assert.True(t, verifyResult.Valid)
 	})
@@ -532,11 +437,7 @@
 		getPubKeyArgs := wallet.GetPublicKeyArgs{
 			EncryptionArgs: baseArgs,
 		}
-<<<<<<< HEAD
-		pubKeyResult, err := userWallet.GetPublicKey(ctx, getPubKeyArgs, "")
-=======
 		pubKeyResult, err := userWallet.GetPublicKey(getPubKeyArgs, "example")
->>>>>>> 51e3e6ae
 		assert.NoError(t, err)
 		assert.NotNil(t, pubKeyResult.PublicKey)
 
@@ -547,11 +448,7 @@
 		getExplicitPubKeyArgs.Counterparty = wallet.Counterparty{
 			Type: wallet.CounterpartyTypeSelf,
 		}
-<<<<<<< HEAD
-		explicitPubKeyResult, err := userWallet.GetPublicKey(ctx, getExplicitPubKeyArgs, "")
-=======
 		explicitPubKeyResult, err := userWallet.GetPublicKey(getExplicitPubKeyArgs, "example")
->>>>>>> 51e3e6ae
 		assert.NoError(t, err)
 		assert.NotNil(t, explicitPubKeyResult.PublicKey)
 
@@ -585,11 +482,7 @@
 		EncryptionArgs: baseArgs,
 		IdentityKey:    true,
 	}
-<<<<<<< HEAD
-	identityPubKeyResult, err := userWallet.GetPublicKey(ctx, getIdentityPubKeyArgs, "")
-=======
 	identityPubKeyResult, err := userWallet.GetPublicKey(getIdentityPubKeyArgs, "example")
->>>>>>> 51e3e6ae
 	assert.NoError(t, err)
 	assert.Equal(t, identityPubKeyResult.PublicKey, userKey.PubKey())
 
@@ -601,11 +494,7 @@
 		Type:         wallet.CounterpartyTypeOther,
 		Counterparty: counterpartyKey.PubKey(),
 	}
-<<<<<<< HEAD
-	forCounterpartyPubKeyResult, err := userWallet.GetPublicKey(ctx, getForCounterpartyPubKeyArgs, "")
-=======
 	forCounterpartyPubKeyResult, err := userWallet.GetPublicKey(getForCounterpartyPubKeyArgs, "example")
->>>>>>> 51e3e6ae
 	assert.NoError(t, err)
 
 	// Test get public key by counterparty
@@ -617,11 +506,7 @@
 		Type:         wallet.CounterpartyTypeOther,
 		Counterparty: userKey.PubKey(),
 	}
-<<<<<<< HEAD
-	byCounterpartyPubKeyResult, err := counterpartyWallet.GetPublicKey(ctx, getByCounterpartyPubKeyArgs, "")
-=======
 	byCounterpartyPubKeyResult, err := counterpartyWallet.GetPublicKey(getByCounterpartyPubKeyArgs, "example")
->>>>>>> 51e3e6ae
 	assert.NoError(t, err)
 
 	// Check keys are equal
@@ -660,11 +545,7 @@
 		Counterparty: counterpartyKey.PubKey(),
 	}
 
-<<<<<<< HEAD
-	createHmacResult, err := userWallet.CreateHmac(ctx, createHmacArgs)
-=======
 	createHmacResult, err := userWallet.CreateHmac(createHmacArgs, "example")
->>>>>>> 51e3e6ae
 	assert.NoError(t, err)
 	assert.Len(t, createHmacResult.Hmac, 32)
 
@@ -679,11 +560,7 @@
 		Counterparty: userKey.PubKey(),
 	}
 
-<<<<<<< HEAD
-	verifyHmacResult, err := counterpartyWallet.VerifyHmac(ctx, verifyHmacArgs)
-=======
 	verifyHmacResult, err := counterpartyWallet.VerifyHmac(verifyHmacArgs, "example")
->>>>>>> 51e3e6ae
 	assert.NoError(t, err)
 	assert.True(t, verifyHmacResult.Valid)
 
@@ -691,11 +568,7 @@
 	t.Run("fails to verify HMAC with wrong data", func(t *testing.T) {
 		invalidVerifyHmacArgs := verifyHmacArgs
 		invalidVerifyHmacArgs.Data = append([]byte{0}, sampleData...)
-<<<<<<< HEAD
-		valid, err := counterpartyWallet.VerifyHmac(ctx, invalidVerifyHmacArgs)
-=======
 		valid, err := counterpartyWallet.VerifyHmac(invalidVerifyHmacArgs, "example")
->>>>>>> 51e3e6ae
 		assert.NoError(t, err)
 		assert.False(t, valid.Valid)
 	})
@@ -703,11 +576,7 @@
 	t.Run("fails to verify HMAC with wrong protocol", func(t *testing.T) {
 		invalidVerifyHmacArgs := verifyHmacArgs
 		invalidVerifyHmacArgs.ProtocolID.Protocol = "wrong"
-<<<<<<< HEAD
-		valid, err := counterpartyWallet.VerifyHmac(ctx, invalidVerifyHmacArgs)
-=======
 		valid, err := counterpartyWallet.VerifyHmac(invalidVerifyHmacArgs, "example")
->>>>>>> 51e3e6ae
 		assert.NoError(t, err)
 		assert.False(t, valid.Valid)
 	})
@@ -715,11 +584,7 @@
 	t.Run("fails to verify HMAC with wrong key ID", func(t *testing.T) {
 		invalidVerifyHmacArgs := verifyHmacArgs
 		invalidVerifyHmacArgs.KeyID = "wrong"
-<<<<<<< HEAD
-		valid, err := counterpartyWallet.VerifyHmac(ctx, invalidVerifyHmacArgs)
-=======
 		valid, err := counterpartyWallet.VerifyHmac(invalidVerifyHmacArgs, "example")
->>>>>>> 51e3e6ae
 		assert.NoError(t, err)
 		assert.False(t, valid.Valid)
 	})
@@ -728,11 +593,7 @@
 		invalidVerifyHmacArgs := verifyHmacArgs
 		wrongKey, _ := ec.NewPrivateKey()
 		invalidVerifyHmacArgs.Counterparty.Counterparty = wrongKey.PubKey()
-<<<<<<< HEAD
-		valid, err := counterpartyWallet.VerifyHmac(ctx, invalidVerifyHmacArgs)
-=======
 		valid, err := counterpartyWallet.VerifyHmac(invalidVerifyHmacArgs, "example")
->>>>>>> 51e3e6ae
 		assert.NoError(t, err)
 		assert.False(t, valid.Valid)
 	})
@@ -744,13 +605,9 @@
 		counterparty, err := ec.PublicKeyFromString("0294c479f762f6baa97fbcd4393564c1d7bd8336ebd15928135bbcf575cd1a71a1")
 		assert.NoError(t, err)
 
-<<<<<<< HEAD
-		verifyResult, err := wallet.NewWallet(privKey).VerifyHmac(ctx, wallet.VerifyHmacArgs{
-=======
 		w, err := wallet.NewWallet(privKey)
 		assert.NoError(t, err)
 		verifyResult, err := w.VerifyHmac(wallet.VerifyHmacArgs{
->>>>>>> 51e3e6ae
 			EncryptionArgs: wallet.EncryptionArgs{
 				ProtocolID: wallet.Protocol{
 					SecurityLevel: wallet.SecurityLevelEveryAppAndCounterparty,
