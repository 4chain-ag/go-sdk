# Conceptual Topics

These documents cover high-level conceptual information that will augment developers' understanding of the code-level SDK documentation:

- [What is BEEF and why is it useful?](BEEF.md)
- [What is a Transaction Signature?](TX_SIG.md)
- [What is Type-42 and How Does it Enable Private Signatures?](./42.md)
- [What are Script Templates Used for?](TEMPLATES.md)
- [How are Transactions Built with Inputs and Outputs?](HOW_TX.md)
- [The Role of Chain Trackers within the SPV Ecosystem](CHAIN_SPV.md)
- [How Does Transaction Fee Modeling Work?](FEE.md)
- [How are Bitcoin Transactions Validated?](TX_VALID.md)
- [Opcodes and Their Functionality Within Bitcoin Script](OP.md)
- [What are Hashes and Why are they Important in Bitcoin?](HASHES.md)
- [How does Authentication Work in the SDK?](AUTH.md)
<<<<<<< HEAD
- [Overlay Tools](OVERLAY_TOOLS.md)
=======
- [Identity Concepts and Certificate Management](IDENTITY.md)
>>>>>>> 5789b7a8
<|MERGE_RESOLUTION|>--- conflicted
+++ resolved
@@ -13,8 +13,5 @@
 - [Opcodes and Their Functionality Within Bitcoin Script](OP.md)
 - [What are Hashes and Why are they Important in Bitcoin?](HASHES.md)
 - [How does Authentication Work in the SDK?](AUTH.md)
-<<<<<<< HEAD
 - [Overlay Tools](OVERLAY_TOOLS.md)
-=======
-- [Identity Concepts and Certificate Management](IDENTITY.md)
->>>>>>> 5789b7a8
+- [Identity Concepts and Certificate Management](IDENTITY.md)