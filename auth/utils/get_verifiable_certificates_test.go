--- conflicted
+++ resolved
@@ -4,6 +4,7 @@
 	"context"
 	"errors"
 
+	"encoding/base64"
 	"testing"
 
 	"github.com/bsv-blockchain/go-sdk/overlay"
@@ -36,26 +37,17 @@
 		// Create a fresh mock for each test to avoid unexpected state
 		mockWallet := wallet.NewMockWallet(t)
 
-		// Create base64-encoded certificate types and fields as required by the standard
-		certType1Base64 := base64.StdEncoding.EncodeToString([]byte("certType1"))
-		serialBase64 := base64.StdEncoding.EncodeToString([]byte("serial1"))
+		// Create base64-encoded field values as required by the standard
 		field1ValueBase64 := base64.StdEncoding.EncodeToString([]byte("encryptedData1"))
 		field2ValueBase64 := base64.StdEncoding.EncodeToString([]byte("encryptedData2"))
 		keyring1Base64 := base64.StdEncoding.EncodeToString([]byte("key1"))
 		keyring2Base64 := base64.StdEncoding.EncodeToString([]byte("key2"))
 
 		requestedCerts := &RequestedCertificateSet{
-<<<<<<< HEAD
-			Certifiers: []string{"certifier1", "certifier2"},
-			CertificateTypes: map[string][]string{
-				certType1Base64: {"field1", "field2"}, // Use base64-encoded type
-				"certType2":     {"field3"},
-=======
 			Certifiers: []wallet.HexBytes33{tu.GetByte33FromString("certifier1"), tu.GetByte33FromString("certifier2")},
 			CertificateTypes: RequestedCertificateTypeIDAndFieldList{
 				certType1: {"field1", "field2"},
 				certType2: {"field3"},
->>>>>>> 9dd0a0e1
 			},
 		}
 
@@ -69,23 +61,13 @@
 			Certificates: []wallet.CertificateResult{
 				{
 					Certificate: wallet.Certificate{
-<<<<<<< HEAD
-						Type:               certType1Base64, // Use base64-encoded type
-						SerialNumber:       serialBase64,    // Use base64-encoded serial
-						Subject:            subject,
-						Certifier:          certifier,
-						RevocationOutpoint: "abcd1234:0",
-						Fields:             map[string]string{"field1": field1ValueBase64, "field2": field2ValueBase64}, // Use base64-encoded field values
-						Signature:          "01020304",
-=======
 						Type:               certType1,
 						SerialNumber:       serial1,
 						Subject:            subject,
 						Certifier:          certifier,
 						RevocationOutpoint: tu.OutpointFromString(t, "a755810c21e17183ff6db6685f0de239fd3a0a3c0d4ba7773b0b0d1748541e2b.0"),
-						Fields:             map[string]string{"field1": "encryptedData1", "field2": "encryptedData2"},
+						Fields:             map[string]string{"field1": field1ValueBase64, "field2": field2ValueBase64}, // Use base64-encoded field values
 						Signature:          []byte{0x01, 0x02, 0x03, 0x04},
->>>>>>> 9dd0a0e1
 					},
 				},
 			},
@@ -113,17 +95,11 @@
 		require.Len(t, certs, 1)
 		if len(certs) > 0 {
 			cert := certs[0]
-<<<<<<< HEAD
-			// The values should already be base64-encoded in the certificate
-			require.Equal(t, wallet.Base64String(certType1Base64), cert.Type)
-			require.Equal(t, wallet.Base64String(serialBase64), cert.SerialNumber)
-=======
 			// Compare against base64 encoded values
-			expectedTypeBase64 := wallet.Base64StringFromArray(certType1)
-			expectedSerialBase64 := wallet.Base64StringFromArray(serial1)
+			expectedTypeBase64 := wallet.Base64String(base64.StdEncoding.EncodeToString(certType1[:]))
+			expectedSerialBase64 := wallet.Base64String(base64.StdEncoding.EncodeToString(serial1[:]))
 			require.Equal(t, expectedTypeBase64, cert.Type)
 			require.Equal(t, expectedSerialBase64, cert.SerialNumber)
->>>>>>> 9dd0a0e1
 			require.NotNil(t, cert.RevocationOutpoint)
 			if cert.RevocationOutpoint != nil && revocationOutpoint != nil {
 				require.Equal(t, revocationOutpoint.OutputIndex, cert.RevocationOutpoint.OutputIndex)
@@ -135,18 +111,11 @@
 	t.Run("returns an empty array when no matching certificates are found", func(t *testing.T) {
 		// Create a fresh mock for each test to avoid unexpected state
 		mockWallet := wallet.NewMockWallet(t)
-		certType1Base64 := base64.StdEncoding.EncodeToString([]byte("certType1"))
 
 		requestedCerts := &RequestedCertificateSet{
-<<<<<<< HEAD
-			Certifiers: []string{"certifier1"},
-			CertificateTypes: map[string][]string{
-				certType1Base64: {"field1"}, // Use base64-encoded type
-=======
 			Certifiers: []wallet.HexBytes33{tu.GetByte33FromString("certifier1")},
 			CertificateTypes: RequestedCertificateTypeIDAndFieldList{
 				certType1: {"field1"},
->>>>>>> 9dd0a0e1
 			},
 		}
 
@@ -172,18 +141,11 @@
 	t.Run("propagates errors from ListCertificates", func(t *testing.T) {
 		// Create a fresh mock for each test to avoid unexpected state
 		mockWallet := wallet.NewMockWallet(t)
-		certType1Base64 := base64.StdEncoding.EncodeToString([]byte("certType1"))
 
 		requestedCerts := &RequestedCertificateSet{
-<<<<<<< HEAD
-			Certifiers: []string{"certifier1"},
-			CertificateTypes: map[string][]string{
-				certType1Base64: {"field1"}, // Use base64-encoded type
-=======
 			Certifiers: []wallet.HexBytes33{tu.GetByte33FromString("certifier1")},
 			CertificateTypes: RequestedCertificateTypeIDAndFieldList{
 				certType1: {"field1"},
->>>>>>> 9dd0a0e1
 			},
 		}
 
